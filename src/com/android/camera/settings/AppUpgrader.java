/*
 * Copyright (C) 2014 The Android Open Source Project
 *
 * Licensed under the Apache License, Version 2.0 (the "License");
 * you may not use this file except in compliance with the License.
 * You may obtain a copy of the License at
 *
 *      http://www.apache.org/licenses/LICENSE-2.0
 *
 * Unless required by applicable law or agreed to in writing, software
 * distributed under the License is distributed on an "AS IS" BASIS,
 * WITHOUT WARRANTIES OR CONDITIONS OF ANY KIND, either express or implied.
 * See the License for the specific language governing permissions and
 * limitations under the License.
 */

package com.android.camera.settings;

import android.content.Context;
import android.content.SharedPreferences;

import com.android.camera.CameraActivity;
import com.android.camera.app.AppController;
import com.android.camera.app.ModuleManagerImpl;
import com.android.camera.debug.Log;
import com.android.camera.module.ModuleController;
import com.android.camera2.R;
import com.android.ex.camera2.portability.CameraAgentFactory;
import com.android.ex.camera2.portability.CameraDeviceInfo;
import com.android.ex.camera2.portability.Size;

import java.util.List;
import java.util.Map;

/**
 * Defines the general upgrade path for the app. Modules may define specific
 * upgrade logic, but upgrading for preferences across modules, CameraActivity
 * or application-wide can be added here.
 */
public class AppUpgrader extends SettingsUpgrader {
    private static final Log.Tag TAG = new Log.Tag("AppUpgrader");

    private static final String OLD_CAMERA_PREFERENCES_PREFIX = "_preferences_";
    private static final String OLD_MODULE_PREFERENCES_PREFIX = "_preferences_module_";
    private static final String OLD_GLOBAL_PREFERENCES_FILENAME = "_preferences_camera";
    private static final String OLD_KEY_UPGRADE_VERSION = "pref_strict_upgrade_version";

    /**
     * With this version everyone was forced to choose their location settings
     * again.
     */
    private static final int FORCE_LOCATION_CHOICE_VERSION = 2;

    /**
     * With this version, the camera size setting changed from a "small",
     * "medium" and "default" to strings representing the actual resolutions,
     * i.e. "1080x1776".
     */
    private static final int CAMERA_SIZE_SETTING_UPGRADE_VERSION = 3;

    /**
     * With this version, the names of the files storing camera specific and
     * module specific settings changed.
     * <p>
     * NOTE: changed this from 4 to 6 to re-run on latest Glacier upgrade.
     * Initial upgraders to Glacier will run conversion once as of the change.
     * When re-run for early dogfooders, values will get overwritten but will
     * all work.
     */
    private static final int CAMERA_MODULE_SETTINGS_FILES_RENAMED_VERSION = 6;

    /**
     * With this version, timelapse mode was removed and mode indices need to be
     * resequenced.
     */
    private static final int CAMERA_SETTINGS_SELECTED_MODULE_INDEX = 5;

    /**
<<<<<<< HEAD
     * With this version, port over power shutter settings.
     */
    private static final int CAMERA_SETTINGS_POWER_SHUTTER = 6;

    /**
     * With this version, port over max brightness settings.
     */
    private static final int CAMERA_SETTINGS_MAX_BRIGHTNESS = 7;
=======
     * With this version internal storage is changed to use only Strings, and
     * a type conversion process should execute.
     */
    private static final int CAMERA_SETTINGS_STRINGS_UPGRADE = 5;
>>>>>>> 6cb15e27

    /**
     * Increment this value whenever new AOSP UpgradeSteps need to be executed.
     */
<<<<<<< HEAD
    public static final int APP_UPGRADE_VERSION = 7;
=======
    public static final int APP_UPGRADE_VERSION = 6;
>>>>>>> 6cb15e27

    private final AppController mAppController;

    public AppUpgrader(final AppController appController) {
        super(Keys.KEY_UPGRADE_VERSION, APP_UPGRADE_VERSION);
        mAppController = appController;
    }

    @Override
    protected int getLastVersion(SettingsManager settingsManager) {
        // Prior upgrade versions were stored in the default preferences as int
        // and String. We create a new version location for migration to String.
        // If we don't have a version persisted in the new location, check for
        // the prior value from the old location. We expect the old value to be
        // processed during {@link #upgradeTypesToStrings}.
        SharedPreferences defaultPreferences = settingsManager.getDefaultPreferences();
        if (defaultPreferences.contains(OLD_KEY_UPGRADE_VERSION)) {
            Map<String, ?> allPrefs = defaultPreferences.getAll();
            Object oldVersion = allPrefs.get(OLD_KEY_UPGRADE_VERSION);
            defaultPreferences.edit().remove(OLD_KEY_UPGRADE_VERSION).apply();
            if (oldVersion instanceof Integer) {
                return (Integer) oldVersion;
            } else if (oldVersion instanceof String) {
                return SettingsManager.convertToInt((String) oldVersion);
            }
        }
        return super.getLastVersion(settingsManager);
    }

    @Override
    public void upgrade(SettingsManager settingsManager, int lastVersion, int currentVersion) {
        Context context = mAppController.getAndroidContext();

        // Do strings upgrade first before 'earlier' upgrades, since they assume
        // valid storage of values.
        if (lastVersion < CAMERA_SETTINGS_STRINGS_UPGRADE) {
            upgradeTypesToStrings(settingsManager);
        }

        if (lastVersion < FORCE_LOCATION_CHOICE_VERSION) {
            forceLocationChoice(settingsManager);
        }

        if (lastVersion < CAMERA_SIZE_SETTING_UPGRADE_VERSION) {
            CameraDeviceInfo infos = CameraAgentFactory
                    .getAndroidCameraAgent(context, CameraAgentFactory.CameraApi.API_1)
                    .getCameraDeviceInfo();
            upgradeCameraSizeSetting(settingsManager, context, infos,
                    SettingsUtil.CAMERA_FACING_FRONT);
            upgradeCameraSizeSetting(settingsManager, context, infos,
                    SettingsUtil.CAMERA_FACING_BACK);
            // We changed size handling and aspect ratio placement, put user
            // back into Camera mode this time to ensure they see the ratio
            // chooser if applicable.
            settingsManager.remove(SettingsManager.SCOPE_GLOBAL,
                    Keys.KEY_STARTUP_MODULE_INDEX);
        }

        if (lastVersion < CAMERA_MODULE_SETTINGS_FILES_RENAMED_VERSION) {
            upgradeCameraSettingsFiles(settingsManager, context);
            upgradeModuleSettingsFiles(settingsManager, context,
                    mAppController);
        }

        if (lastVersion < CAMERA_SETTINGS_SELECTED_MODULE_INDEX) {
            upgradeSelectedModeIndex(settingsManager, context);
        }

        if (lastVersion < CAMERA_SETTINGS_POWER_SHUTTER) {
            upgradePowerShutter(settingsManager);
        }

        if (lastVersion < CAMERA_SETTINGS_MAX_BRIGHTNESS) {
            upgradeMaxBrightness(settingsManager);
        }
    }

    /**
     * Converts settings that were stored in SharedPreferences as non-Strings,
     * to Strings. This is necessary due to a SettingsManager API refactoring.
     * Should only be executed if we detected a change in
     * Keys.KEY_UPGRADE_VERSION type from int to string; rerunning this on
     * string values will result in ClassCastExceptions when trying to retrieve
     * an int or boolean as a String.
     */
    private void upgradeTypesToStrings(SettingsManager settingsManager) {
        SharedPreferences defaultPreferences = settingsManager.getDefaultPreferences();
        SharedPreferences oldGlobalPreferences =
                settingsManager.openPreferences(OLD_GLOBAL_PREFERENCES_FILENAME);

        // Location: boolean -> String, from default.
        if (defaultPreferences.contains(Keys.KEY_RECORD_LOCATION)) {
            boolean location = removeBoolean(defaultPreferences, Keys.KEY_RECORD_LOCATION);
            settingsManager.set(SettingsManager.SCOPE_GLOBAL, Keys.KEY_RECORD_LOCATION, location);
        }

        // User selected aspect ratio: boolean -> String, from default.
        if (defaultPreferences.contains(Keys.KEY_USER_SELECTED_ASPECT_RATIO)) {
            boolean userSelectedAspectRatio = removeBoolean(defaultPreferences,
                    Keys.KEY_USER_SELECTED_ASPECT_RATIO);
            settingsManager.set(SettingsManager.SCOPE_GLOBAL, Keys.KEY_USER_SELECTED_ASPECT_RATIO,
                    userSelectedAspectRatio);
        }

        // Manual exposure compensation: boolean -> String, from default.
        if (defaultPreferences.contains(Keys.KEY_EXPOSURE_COMPENSATION_ENABLED)) {
            boolean manualExposureCompensationEnabled = removeBoolean(defaultPreferences,
                    Keys.KEY_EXPOSURE_COMPENSATION_ENABLED);
            settingsManager.set(SettingsManager.SCOPE_GLOBAL,
                    Keys.KEY_EXPOSURE_COMPENSATION_ENABLED, manualExposureCompensationEnabled);
        }

        // Hint: boolean -> String, from default.
        if (defaultPreferences.contains(Keys.KEY_CAMERA_FIRST_USE_HINT_SHOWN)) {
            boolean hint = removeBoolean(defaultPreferences, Keys.KEY_CAMERA_FIRST_USE_HINT_SHOWN);
            settingsManager.set(SettingsManager.SCOPE_GLOBAL, Keys.KEY_CAMERA_FIRST_USE_HINT_SHOWN,
                    hint);
        }

        // Startup module index: Integer -> String, from default.
        if (defaultPreferences.contains(Keys.KEY_STARTUP_MODULE_INDEX)) {
            int startupModuleIndex = removeInteger(defaultPreferences,
                    Keys.KEY_STARTUP_MODULE_INDEX);
            settingsManager.set(SettingsManager.SCOPE_GLOBAL, Keys.KEY_STARTUP_MODULE_INDEX,
                    startupModuleIndex);
        }

        // Last camera used module index: Integer -> String, from default.
        if (defaultPreferences.contains(Keys.KEY_CAMERA_MODULE_LAST_USED)) {
            int lastCameraUsedModuleIndex = removeInteger(defaultPreferences,
                    Keys.KEY_CAMERA_MODULE_LAST_USED);
            settingsManager.set(SettingsManager.SCOPE_GLOBAL, Keys.KEY_CAMERA_MODULE_LAST_USED,
                    lastCameraUsedModuleIndex);
        }

        // Flash supported back camera setting: boolean -> String, from old
        // global.
        if (oldGlobalPreferences.contains(Keys.KEY_FLASH_SUPPORTED_BACK_CAMERA)) {
            boolean flashSupportedBackCamera = removeBoolean(oldGlobalPreferences,
                    Keys.KEY_FLASH_SUPPORTED_BACK_CAMERA);
            if (flashSupportedBackCamera) {
                settingsManager.set(SettingsManager.SCOPE_GLOBAL,
                        Keys.KEY_FLASH_SUPPORTED_BACK_CAMERA, flashSupportedBackCamera);
            }
        }

        // Should show refocus viewer cling: boolean -> String, from default.
        if (defaultPreferences.contains(Keys.KEY_SHOULD_SHOW_REFOCUS_VIEWER_CLING)) {
            boolean shouldShowRefocusViewer = removeBoolean(defaultPreferences,
                    Keys.KEY_SHOULD_SHOW_REFOCUS_VIEWER_CLING);
            settingsManager.set(SettingsManager.SCOPE_GLOBAL,
                    Keys.KEY_SHOULD_SHOW_REFOCUS_VIEWER_CLING, shouldShowRefocusViewer);
        }

        // Should show settings button cling: boolean -> String, from default.
        if (defaultPreferences.contains(Keys.KEY_SHOULD_SHOW_SETTINGS_BUTTON_CLING)) {
            boolean shouldShowSettingsButtonCling = removeBoolean(defaultPreferences,
                    Keys.KEY_SHOULD_SHOW_SETTINGS_BUTTON_CLING);
            settingsManager.set(SettingsManager.SCOPE_GLOBAL,
                    Keys.KEY_SHOULD_SHOW_SETTINGS_BUTTON_CLING, shouldShowSettingsButtonCling);
        }

        // HDR plus on setting: String on/off -> String, from old global.
        if (oldGlobalPreferences.contains(Keys.KEY_CAMERA_HDR_PLUS)) {
            String hdrPlus = removeString(oldGlobalPreferences, Keys.KEY_CAMERA_HDR_PLUS);
            if (OLD_SETTINGS_VALUE_ON.equals(hdrPlus)) {
                settingsManager.set(SettingsManager.SCOPE_GLOBAL, Keys.KEY_CAMERA_HDR_PLUS, true);
            }
        }

        // HDR on setting: String on/off -> String, from old global.
        if (oldGlobalPreferences.contains(Keys.KEY_CAMERA_HDR)) {
            String hdrPlus = removeString(oldGlobalPreferences, Keys.KEY_CAMERA_HDR);
            if (OLD_SETTINGS_VALUE_ON.equals(hdrPlus)) {
                settingsManager.set(SettingsManager.SCOPE_GLOBAL, Keys.KEY_CAMERA_HDR, true);
            }
        }

        // Grid on setting: String on/off -> String, from old global.
        if (oldGlobalPreferences.contains(Keys.KEY_CAMERA_GRID_LINES)) {
            String hdrPlus = removeString(oldGlobalPreferences, Keys.KEY_CAMERA_GRID_LINES);
            if (OLD_SETTINGS_VALUE_ON.equals(hdrPlus)) {
                settingsManager.set(SettingsManager.SCOPE_GLOBAL, Keys.KEY_CAMERA_GRID_LINES,
                        true);
            }
        }
    }

    /**
     * Part of the AOSP upgrade path, forces the user to choose their location
     * again if it was originally set to false.
     */
    private void forceLocationChoice(SettingsManager settingsManager) {
        SharedPreferences oldGlobalPreferences =
                settingsManager.openPreferences(OLD_GLOBAL_PREFERENCES_FILENAME);
       // Show the location dialog on upgrade if
        // (a) the user has never set this option (status quo).
        // (b) the user opt'ed out previously.
        if (settingsManager.isSet(SettingsManager.SCOPE_GLOBAL,
                Keys.KEY_RECORD_LOCATION)) {
            // Location is set in the source file defined for this setting.
            // Remove the setting if the value is false to launch the dialog.
            if (!settingsManager.getBoolean(SettingsManager.SCOPE_GLOBAL,
                    Keys.KEY_RECORD_LOCATION)) {
                settingsManager.remove(SettingsManager.SCOPE_GLOBAL, Keys.KEY_RECORD_LOCATION);
            }
        } else if (oldGlobalPreferences.contains(Keys.KEY_RECORD_LOCATION)) {
            // Location is not set, check to see if we're upgrading from
            // a different source file.
            String location = removeString(oldGlobalPreferences, Keys.KEY_RECORD_LOCATION);
            if (OLD_SETTINGS_VALUE_ON.equals(location)) {
                    settingsManager.set(SettingsManager.SCOPE_GLOBAL, Keys.KEY_RECORD_LOCATION,
                            true);
            }
        }
    }

    /**
     * Part of the AOSP upgrade path, sets front and back picture sizes.
     */
    private void upgradeCameraSizeSetting(SettingsManager settingsManager,
            Context context, CameraDeviceInfo infos,
            SettingsUtil.CameraDeviceSelector facing) {
        String key;
        if (facing == SettingsUtil.CAMERA_FACING_FRONT) {
            key = Keys.KEY_PICTURE_SIZE_FRONT;
        } else if (facing == SettingsUtil.CAMERA_FACING_BACK) {
            key = Keys.KEY_PICTURE_SIZE_BACK;
        } else {
            Log.w(TAG, "Ignoring attempt to upgrade size of unhandled camera facing direction");
            return;
        }

        // infos might be null if the underlying camera device is broken. In
        // that case, just delete the old settings and force the user to
        // reselect, it's the least evil solution given we want to only upgrade
        // settings once.
        if (infos == null) {
            settingsManager.remove(SettingsManager.SCOPE_GLOBAL, key);
            return;
        }

        String pictureSize = settingsManager.getString(SettingsManager.SCOPE_GLOBAL, key);
        int camera = SettingsUtil.getCameraId(infos, facing);
        if (camera != -1) {
            List<Size> supported = CameraPictureSizesCacher.getSizesForCamera(camera, context);
            if (supported != null) {
                Size size = SettingsUtil.getPhotoSize(pictureSize, supported, camera);
                settingsManager.set(SettingsManager.SCOPE_GLOBAL, key,
                        SettingsUtil.sizeToSetting(size));
            }
        }
    }

    /**
     * Part of the AOSP upgrade path, copies all of the keys and values in a
     * SharedPreferences file to another SharedPreferences file, as Strings.
     * Settings that are not a known supported format (int/boolean/String)
     * are dropped with warning.
     *
     * This will normally be run only once but was used both for upgrade version
     * 4 and 6 -- in 6 we repair issues with previous runs of the upgrader. So
     * we make sure to remove entries from destination if the source isn't valid
     * like a null or unsupported type.
     */
    private void copyPreferences(SharedPreferences oldPrefs,
            SharedPreferences newPrefs) {
        Map<String, ?> entries = oldPrefs.getAll();
        for (Map.Entry<String, ?> entry : entries.entrySet()) {
            String key = entry.getKey();
            Object value = entry.getValue();
            if (value == null) {
                Log.w(TAG, "skipped upgrade and removing entry for null key " + key);
                newPrefs.edit().remove(key).apply();
            } else if (value instanceof Boolean) {
                String boolValue = SettingsManager.convert((Boolean) value);
                newPrefs.edit().putString(key, boolValue).apply();
            } else if (value instanceof Integer) {
                String intValue = SettingsManager.convert((Integer) value);
                newPrefs.edit().putString(key, intValue).apply();
            } else if (value instanceof Long){
                // New SettingsManager only supports int values. Attempt to
                // recover any longs which happen to be present if they are
                // within int range.
                long longValue = (Long) value;
                if (longValue <= Integer.MAX_VALUE && longValue >= Integer.MIN_VALUE) {
                    String intValue = SettingsManager.convert((int) longValue);
                    newPrefs.edit().putString(key, intValue).apply();
                } else {
                    Log.w(TAG, "skipped upgrade for out of bounds long key " +
                            key + " : " + longValue);
                }
            } else if (value instanceof String){
                newPrefs.edit().putString(key, (String) value).apply();
            } else {
                Log.w(TAG,"skipped upgrade and removing entry for unrecognized "
                        + "key type " + key + " : " + value.getClass());
                newPrefs.edit().remove(key).apply();
            }
        }
    }

    /**
     * Part of the AOSP upgrade path, copies all of the key and values in the
     * old camera SharedPreferences files to new files.
     */
    private void upgradeCameraSettingsFiles(SettingsManager settingsManager,
            Context context) {
        String[] cameraIds =
                context.getResources().getStringArray(R.array.camera_id_entryvalues);

        for (int i = 0; i < cameraIds.length; i++) {
            SharedPreferences oldCameraPreferences =
                    settingsManager.openPreferences(
                            OLD_CAMERA_PREFERENCES_PREFIX + cameraIds[i]);
            SharedPreferences newCameraPreferences =
                    settingsManager.openPreferences(CameraActivity.CAMERA_SCOPE_PREFIX
                            + cameraIds[i]);

            copyPreferences(oldCameraPreferences, newCameraPreferences);
        }
    }

    private void upgradeModuleSettingsFiles(SettingsManager settingsManager,
            Context context, AppController app) {
        int[] moduleIds = context.getResources().getIntArray(R.array.camera_modes);

        for (int i = 0; i < moduleIds.length; i++) {
            String moduleId = Integer.toString(moduleIds[i]);
            SharedPreferences oldModulePreferences =
                    settingsManager.openPreferences(
                            OLD_MODULE_PREFERENCES_PREFIX + moduleId);

            ModuleManagerImpl.ModuleAgent agent =
                    app.getModuleManager().getModuleAgent(moduleIds[i]);
            if (agent == null) {
                continue;
            }
            ModuleController module = agent.createModule(app);
            SharedPreferences newModulePreferences =
                    settingsManager.openPreferences(CameraActivity.MODULE_SCOPE_PREFIX
                            + module.getModuleStringIdentifier());

            copyPreferences(oldModulePreferences, newModulePreferences);
        }
    }

    private void upgradePowerShutter(SettingsManager settingsManager) {
        SharedPreferences oldGlobalPreferences =
                settingsManager.openPreferences(OLD_GLOBAL_PREFERENCES_FILENAME);
        if (oldGlobalPreferences.contains(Keys.KEY_POWER_SHUTTER)) {
            String powerShutter = removeString(oldGlobalPreferences, Keys.KEY_POWER_SHUTTER);
            if (OLD_SETTINGS_VALUE_ON.equals(powerShutter)) {
                settingsManager.set(SettingsManager.SCOPE_GLOBAL, Keys.KEY_POWER_SHUTTER,
                        true);
            }
        }
    }

    private void upgradeMaxBrightness(SettingsManager settingsManager) {
        SharedPreferences oldGlobalPreferences =
                settingsManager.openPreferences(OLD_GLOBAL_PREFERENCES_FILENAME);
        if (oldGlobalPreferences.contains(Keys.KEY_MAX_BRIGHTNESS)) {
            String maxBrightness = removeString(oldGlobalPreferences, Keys.KEY_MAX_BRIGHTNESS);
            if (OLD_SETTINGS_VALUE_ON.equals(maxBrightness)) {
                settingsManager.set(SettingsManager.SCOPE_GLOBAL, Keys.KEY_MAX_BRIGHTNESS,
                        true);
            }
        }
    }

    /**
     * The R.integer.camera_mode_* indices were cleaned up, resulting in
     * removals and renaming of certain values. In particular camera_mode_gcam
     * is now 5, not 6. We modify any persisted user settings that may refer to
     * the old value.
     */
    private void upgradeSelectedModeIndex(SettingsManager settingsManager, Context context) {
        int oldGcamIndex = 6; // from hardcoded previous mode index resource
        int gcamIndex = context.getResources().getInteger(R.integer.camera_mode_gcam);

        int lastUsedCameraIndex = settingsManager.getInteger(SettingsManager.SCOPE_GLOBAL,
                Keys.KEY_CAMERA_MODULE_LAST_USED);
        if (lastUsedCameraIndex == oldGcamIndex) {
            settingsManager.set(SettingsManager.SCOPE_GLOBAL, Keys.KEY_CAMERA_MODULE_LAST_USED,
                    gcamIndex);
        }

        int startupModuleIndex = settingsManager.getInteger(SettingsManager.SCOPE_GLOBAL,
                Keys.KEY_STARTUP_MODULE_INDEX);
        if (startupModuleIndex == oldGcamIndex) {
            settingsManager.set(SettingsManager.SCOPE_GLOBAL, Keys.KEY_STARTUP_MODULE_INDEX,
                    gcamIndex);
        }
    }
}<|MERGE_RESOLUTION|>--- conflicted
+++ resolved
@@ -76,7 +76,6 @@
     private static final int CAMERA_SETTINGS_SELECTED_MODULE_INDEX = 5;
 
     /**
-<<<<<<< HEAD
      * With this version, port over power shutter settings.
      */
     private static final int CAMERA_SETTINGS_POWER_SHUTTER = 6;
@@ -85,21 +84,17 @@
      * With this version, port over max brightness settings.
      */
     private static final int CAMERA_SETTINGS_MAX_BRIGHTNESS = 7;
-=======
+
+    /**
      * With this version internal storage is changed to use only Strings, and
      * a type conversion process should execute.
      */
     private static final int CAMERA_SETTINGS_STRINGS_UPGRADE = 5;
->>>>>>> 6cb15e27
 
     /**
      * Increment this value whenever new AOSP UpgradeSteps need to be executed.
      */
-<<<<<<< HEAD
     public static final int APP_UPGRADE_VERSION = 7;
-=======
-    public static final int APP_UPGRADE_VERSION = 6;
->>>>>>> 6cb15e27
 
     private final AppController mAppController;
 
