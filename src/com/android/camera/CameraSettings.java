--- conflicted
+++ resolved
@@ -369,29 +369,17 @@
         }
 
         if (contrast != null && !CameraUtil.isSupported(mParameters, "contrast") &&
-<<<<<<< HEAD
-            !CameraUtil.isSupported(mParameters, "contrast-max")) {
-=======
                 !CameraUtil.isSupported(mParameters, "contrast-max")) {
->>>>>>> e44378c1
             removePreference(group, contrast.getKey());
         }
 
         if (sharpness != null && !CameraUtil.isSupported(mParameters, "sharpness") &&
-<<<<<<< HEAD
-            !CameraUtil.isSupported(mParameters, "sharpness-max")) {
-=======
                 !CameraUtil.isSupported(mParameters, "sharpness-max")) {
->>>>>>> e44378c1
             removePreference(group, sharpness.getKey());
         }
 
         if (saturation != null && !CameraUtil.isSupported(mParameters, "saturation") &&
-<<<<<<< HEAD
-            !CameraUtil.isSupported(mParameters, "saturation-max")) {
-=======
                 !CameraUtil.isSupported(mParameters, "saturation-max")) {
->>>>>>> e44378c1
             removePreference(group, saturation.getKey());
         }
     }
