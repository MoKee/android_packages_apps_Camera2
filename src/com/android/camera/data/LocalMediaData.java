/*
 * Copyright (C) 2013 The Android Open Source Project
 *
 * Licensed under the Apache License, Version 2.0 (the "License");
 * you may not use this file except in compliance with the License.
 * You may obtain a copy of the License at
 *
 *      http://www.apache.org/licenses/LICENSE-2.0
 *
 * Unless required by applicable law or agreed to in writing, software
 * distributed under the License is distributed on an "AS IS" BASIS,
 * WITHOUT WARRANTIES OR CONDITIONS OF ANY KIND, either express or implied.
 * See the License for the specific language governing permissions and
 * limitations under the License.
 */

package com.android.camera.data;

import android.app.Activity;
import android.content.ContentResolver;
import android.content.Context;
import android.database.Cursor;
import android.graphics.Bitmap;
import android.graphics.BitmapFactory;
import android.media.CamcorderProfile;
import android.net.Uri;
import android.os.Bundle;
import android.provider.MediaStore;
import android.view.LayoutInflater;
import android.view.View;
import android.widget.ImageView;
import com.android.camera.Storage;
import com.android.camera.data.PanoramaMetadataLoader;
import com.android.camera.data.RgbzMetadataLoader;
import com.android.camera.debug.Log;
import com.android.camera.util.CameraUtil;
import com.android.camera2.R;
import com.bumptech.glide.DrawableRequestBuilder;
import com.bumptech.glide.Glide;

import java.io.File;
import java.text.DateFormat;
import java.util.ArrayList;
import java.util.Date;
import java.util.List;
import java.util.Locale;

/**
 * A base class for all the local media files. The bitmap is loaded in
 * background thread. Subclasses should implement their own background loading
 * thread by sub-classing BitmapLoadTask and overriding doInBackground() to
 * return a bitmap.
 */
public abstract class LocalMediaData implements LocalData {
    /** The minimum id to use to query for all media at a given media store uri */
    static final int QUERY_ALL_MEDIA_ID = -1;
    private static final String CAMERA_PATH = Storage.DIRECTORY + "%";
    private static final String SELECT_BY_PATH = MediaStore.MediaColumns.DATA + " LIKE ?";
    private static final int MEDIASTORE_THUMB_WIDTH = 512;
    private static final int MEDIASTORE_THUMB_HEIGHT = 384;

    protected final long mContentId;
    protected final String mTitle;
    protected final String mMimeType;
    protected final long mDateTakenInMilliSeconds;
    protected final long mDateModifiedInSeconds;
    protected final String mPath;
    // width and height should be adjusted according to orientation.
    protected final int mWidth;
    protected final int mHeight;
    protected final long mSizeInBytes;
    protected final double mLatitude;
    protected final double mLongitude;
    protected final Bundle mMetaData;

    /**
     * Used for thumbnail loading optimization. True if this data has a
     * corresponding visible view.
     */
    protected Boolean mUsing = false;

    public LocalMediaData(long contentId, String title, String mimeType,
            long dateTakenInMilliSeconds, long dateModifiedInSeconds, String path,
            int width, int height, long sizeInBytes, double latitude,
            double longitude) {
        mContentId = contentId;
        mTitle = title;
        mMimeType = mimeType;
        mDateTakenInMilliSeconds = dateTakenInMilliSeconds;
        mDateModifiedInSeconds = dateModifiedInSeconds;
        mPath = path;
        mWidth = width;
        mHeight = height;
        mSizeInBytes = sizeInBytes;
        mLatitude = latitude;
        mLongitude = longitude;
        mMetaData = new Bundle();
    }

    private interface CursorToLocalData {
        public LocalData build(Cursor cursor);
    }

    private static List<LocalData> queryLocalMediaData(ContentResolver contentResolver,
            Uri contentUri, String[] projection, long minimumId, String orderBy,
            CursorToLocalData builder) {
        String selection = SELECT_BY_PATH + " AND " + MediaStore.MediaColumns._ID + " > ?";
        String[] selectionArgs = new String[] { CAMERA_PATH, Long.toString(minimumId) };

        Cursor cursor = contentResolver.query(contentUri, projection,
                selection, selectionArgs, orderBy);
        List<LocalData> result = new ArrayList<LocalData>();
        if (cursor != null) {
            while (cursor.moveToNext()) {
                LocalData data = builder.build(cursor);
                if (data != null) {
                    result.add(data);
                } else {
                    final int dataIndex = cursor.getColumnIndexOrThrow(MediaStore.MediaColumns.DATA);
                    Log.e(TAG, "Error loading data:" + cursor.getString(dataIndex));
                }
            }

            cursor.close();
        }
        return result;
    }

    @Override
    public long getDateTaken() {
        return mDateTakenInMilliSeconds;
    }

    @Override
    public long getDateModified() {
        return mDateModifiedInSeconds;
    }

    @Override
    public long getContentId() {
        return mContentId;
    }

    @Override
    public String getTitle() {
        return mTitle;
    }

    @Override
    public int getWidth() {
        return mWidth;
    }

    @Override
    public int getHeight() {
        return mHeight;
    }

    @Override
    public int getRotation() {
        return 0;
    }

    @Override
    public String getPath() {
        return mPath;
    }

    @Override
    public long getSizeInBytes() {
        return mSizeInBytes;
    }

    @Override
    public boolean isUIActionSupported(int action) {
        return false;
    }

    @Override
    public boolean isDataActionSupported(int action) {
        return false;
    }

    @Override
    public boolean delete(Context context) {
        File f = new File(mPath);
        return f.delete();
    }

    @Override
    public void onFullScreen(boolean fullScreen) {
        // do nothing.
    }

    @Override
    public boolean canSwipeInFullScreen() {
        return true;
    }

    protected ImageView fillImageView(Context context, ImageView v,
            int thumbWidth, int thumbHeight, int placeHolderResourceId,
            LocalDataAdapter adapter, boolean isInProgress) {
        Glide.with(context)
            .loadFromMediaStore(getUri(), mMimeType, mDateModifiedInSeconds, 0)
            .fitCenter()
            .placeholder(placeHolderResourceId)
            .into(v);

        v.setContentDescription(context.getResources().getString(
                R.string.media_date_content_description,
                getReadableDate(mDateModifiedInSeconds)));

        return v;
    }

    @Override
    public View getView(Context context, View recycled, int thumbWidth, int thumbHeight,
            int placeHolderResourceId, LocalDataAdapter adapter, boolean isInProgress) {
        final ImageView imageView;
        if (recycled != null) {
            imageView = (ImageView) recycled;
        } else {
            imageView = new ImageView(context);
            imageView.setTag(R.id.mediadata_tag_viewtype, getItemViewType().ordinal());
        }

        return fillImageView(context, imageView, thumbWidth, thumbHeight,
                placeHolderResourceId, adapter, isInProgress);
    }

    @Override
    public void loadFullImage(Context context, int thumbWidth, int thumbHeight, View view,
            LocalDataAdapter adapter) {
        // Default is do nothing.
        // Can be implemented by sub-classes.
    }

    @Override
    public void prepare() {
        synchronized (mUsing) {
            mUsing = true;
        }
    }

    @Override
    public void recycle(View view) {
        synchronized (mUsing) {
            mUsing = false;
        }
    }

    @Override
    public double[] getLatLong() {
        if (mLatitude == 0 && mLongitude == 0) {
            return null;
        }
        return new double[] {
                mLatitude, mLongitude
        };
    }

    protected boolean isUsing() {
        synchronized (mUsing) {
            return mUsing;
        }
    }

    @Override
    public String getMimeType() {
        return mMimeType;
    }

    @Override
    public MediaDetails getMediaDetails(Context context) {
        MediaDetails mediaDetails = new MediaDetails();
        mediaDetails.addDetail(MediaDetails.INDEX_TITLE, mTitle);
        mediaDetails.addDetail(MediaDetails.INDEX_WIDTH, mWidth);
        mediaDetails.addDetail(MediaDetails.INDEX_HEIGHT, mHeight);
        mediaDetails.addDetail(MediaDetails.INDEX_PATH, mPath);
        mediaDetails.addDetail(MediaDetails.INDEX_DATETIME,
                getReadableDate(mDateModifiedInSeconds));
        if (mSizeInBytes > 0) {
            mediaDetails.addDetail(MediaDetails.INDEX_SIZE, mSizeInBytes);
        }
        if (mLatitude != 0 && mLongitude != 0) {
            String locationString = String.format(Locale.getDefault(), "%f, %f", mLatitude,
                    mLongitude);
            mediaDetails.addDetail(MediaDetails.INDEX_LOCATION, locationString);
        }
        return mediaDetails;
    }

    private static String getReadableDate(long dateInSeconds) {
        DateFormat dateFormatter = DateFormat.getDateTimeInstance();
        return dateFormatter.format(new Date(dateInSeconds * 1000));
    }

    @Override
    public abstract int getViewType();

    @Override
    public Bundle getMetadata() {
        return mMetaData;
    }

    @Override
    public boolean isMetadataUpdated() {
        return MetadataLoader.isMetadataCached(this);
    }

    public static final class PhotoData extends LocalMediaData {
        private static final Log.Tag TAG = new Log.Tag("PhotoData");

        public static final int COL_ID = 0;
        public static final int COL_TITLE = 1;
        public static final int COL_MIME_TYPE = 2;
        public static final int COL_DATE_TAKEN = 3;
        public static final int COL_DATE_MODIFIED = 4;
        public static final int COL_DATA = 5;
        public static final int COL_ORIENTATION = 6;
        public static final int COL_WIDTH = 7;
        public static final int COL_HEIGHT = 8;
        public static final int COL_SIZE = 9;
        public static final int COL_LATITUDE = 10;
        public static final int COL_LONGITUDE = 11;

        // GL max texture size: keep bitmaps below this value.
        private static final int MAXIMUM_TEXTURE_SIZE = 2048;

        static final Uri CONTENT_URI = MediaStore.Images.Media.EXTERNAL_CONTENT_URI;

        private static final String QUERY_ORDER = MediaStore.Images.ImageColumns.DATE_TAKEN + " DESC, "
                + MediaStore.Images.ImageColumns._ID + " DESC";
        /**
         * These values should be kept in sync with column IDs (COL_*) above.
         */
        private static final String[] QUERY_PROJECTION = {
                MediaStore.Images.ImageColumns._ID,           // 0, int
                MediaStore.Images.ImageColumns.TITLE,         // 1, string
                MediaStore.Images.ImageColumns.MIME_TYPE,     // 2, string
                MediaStore.Images.ImageColumns.DATE_TAKEN,    // 3, int
                MediaStore.Images.ImageColumns.DATE_MODIFIED, // 4, int
                MediaStore.Images.ImageColumns.DATA,          // 5, string
                MediaStore.Images.ImageColumns.ORIENTATION,   // 6, int, 0, 90, 180, 270
                MediaStore.Images.ImageColumns.WIDTH,         // 7, int
                MediaStore.Images.ImageColumns.HEIGHT,        // 8, int
                MediaStore.Images.ImageColumns.SIZE,          // 9, long
                MediaStore.Images.ImageColumns.LATITUDE,      // 10, double
                MediaStore.Images.ImageColumns.LONGITUDE      // 11, double
        };

        private static final int mSupportedUIActions = ACTION_DEMOTE | ACTION_PROMOTE | ACTION_ZOOM;
        private static final int mSupportedDataActions =
                DATA_ACTION_DELETE | DATA_ACTION_EDIT | DATA_ACTION_SHARE;

        /** from MediaStore, can only be 0, 90, 180, 270 */
        private final int mOrientation;
        /** @see #getSignature() */
        private final String mSignature;

        public static LocalData fromContentUri(ContentResolver cr, Uri contentUri) {
            List<LocalData> newPhotos = query(cr, contentUri, QUERY_ALL_MEDIA_ID);
            if (newPhotos.isEmpty()) {
                return null;
            }
            return newPhotos.get(0);
        }

        public PhotoData(long id, String title, String mimeType,
                long dateTakenInMilliSeconds, long dateModifiedInSeconds,
                String path, int orientation, int width, int height,
                long sizeInBytes, double latitude, double longitude) {
            super(id, title, mimeType, dateTakenInMilliSeconds, dateModifiedInSeconds,
                    path, width, height, sizeInBytes, latitude, longitude);
            mOrientation = orientation;
            mSignature = mimeType + orientation + dateModifiedInSeconds;
        }

        static List<LocalData> query(ContentResolver cr, Uri uri, long lastId) {
            return queryLocalMediaData(cr, uri, QUERY_PROJECTION, lastId, QUERY_ORDER,
                    new PhotoDataBuilder());
        }

        private static PhotoData buildFromCursor(Cursor c) {
            long id = c.getLong(COL_ID);
            String title = c.getString(COL_TITLE);
            String mimeType = c.getString(COL_MIME_TYPE);
            long dateTakenInMilliSeconds = c.getLong(COL_DATE_TAKEN);
            long dateModifiedInSeconds = c.getLong(COL_DATE_MODIFIED);
            String path = c.getString(COL_DATA);
            int orientation = c.getInt(COL_ORIENTATION);
            int width = c.getInt(COL_WIDTH);
            int height = c.getInt(COL_HEIGHT);
            if (width <= 0 || height <= 0) {
                Log.w(TAG, "Zero dimension in ContentResolver for "
                        + path + ":" + width + "x" + height);
                BitmapFactory.Options opts = new BitmapFactory.Options();
                opts.inJustDecodeBounds = true;
                BitmapFactory.decodeFile(path, opts);
                if (opts.outWidth > 0 && opts.outHeight > 0) {
                    width = opts.outWidth;
                    height = opts.outHeight;
                } else {
                    Log.w(TAG, "Dimension decode failed for " + path);
                    Bitmap b = BitmapFactory.decodeFile(path);
                    if (b == null) {
                        Log.w(TAG, "PhotoData skipped."
                                + " Decoding " + path + "failed.");
                        return null;
                    }
                    width = b.getWidth();
                    height = b.getHeight();
                    if (width == 0 || height == 0) {
                        Log.w(TAG, "PhotoData skipped. Bitmap size 0 for " + path);
                        return null;
                    }
                }
            }

            long sizeInBytes = c.getLong(COL_SIZE);
            double latitude = c.getDouble(COL_LATITUDE);
            double longitude = c.getDouble(COL_LONGITUDE);
            PhotoData result = new PhotoData(id, title, mimeType, dateTakenInMilliSeconds,
                    dateModifiedInSeconds, path, orientation, width, height,
                    sizeInBytes, latitude, longitude);
            return result;
        }

        @Override
        public int getRotation() {
            return mOrientation;
        }

        @Override
        public String toString() {
            return "Photo:" + ",data=" + mPath + ",mimeType=" + mMimeType
                    + "," + mWidth + "x" + mHeight + ",orientation=" + mOrientation
                    + ",date=" + new Date(mDateTakenInMilliSeconds);
        }

        @Override
        public int getViewType() {
            return VIEW_TYPE_REMOVABLE;
        }

        @Override
        public boolean isUIActionSupported(int action) {
            return ((action & mSupportedUIActions) == action);
        }

        @Override
        public boolean isDataActionSupported(int action) {
            return ((action & mSupportedDataActions) == action);
        }

        @Override
        public boolean delete(Context context) {
            ContentResolver cr = context.getContentResolver();
            cr.delete(CONTENT_URI, MediaStore.Images.ImageColumns._ID + "=" + mContentId, null);
            return super.delete(context);
        }

        @Override
        public Uri getUri() {
            Uri baseUri = CONTENT_URI;
            return baseUri.buildUpon().appendPath(String.valueOf(mContentId)).build();
        }

        @Override
        public MediaDetails getMediaDetails(Context context) {
            MediaDetails mediaDetails = super.getMediaDetails(context);
            MediaDetails.extractExifInfo(mediaDetails, mPath);
            mediaDetails.addDetail(MediaDetails.INDEX_ORIENTATION, mOrientation);
            return mediaDetails;
        }

        @Override
        public int getLocalDataType() {
            return LOCAL_IMAGE;
        }

        @Override
        public LocalData refresh(Context context) {
            PhotoData newData = null;
            Cursor c = context.getContentResolver().query(getUri(), QUERY_PROJECTION, null,
                    null, null);
            if (c != null) {
                if (c.moveToFirst()) {
                    newData = buildFromCursor(c);
                }
                c.close();
            }

            return newData;
        }

        @Override
        public String getSignature() {
            return mSignature;
        }

        @Override
        protected ImageView fillImageView(Context context, final ImageView v, final int thumbWidth,
                final int thumbHeight, int placeHolderResourceId, LocalDataAdapter adapter,
                boolean isInProgress) {
            loadImage(context, v, thumbWidth, thumbHeight, placeHolderResourceId, false);

            int stringId = R.string.photo_date_content_description;
            if (PanoramaMetadataLoader.isPanorama(this) ||
                PanoramaMetadataLoader.isPanorama360(this)) {
                stringId = R.string.panorama_date_content_description;
            } else if (PanoramaMetadataLoader.isPanoramaAndUseViewer(this)) {
                // assume it's a PhotoSphere
                stringId = R.string.photosphere_date_content_description;
            } else if (RgbzMetadataLoader.hasRGBZData(this)) {
                stringId = R.string.refocus_date_content_description;
            }

            v.setContentDescription(context.getResources().getString(
                    stringId,
                    getReadableDate(mDateModifiedInSeconds)));

            return v;
        }

        private void loadImage(Context context, ImageView imageView, int thumbWidth,
                int thumbHeight, int placeHolderResourceId, boolean full) {

            //TODO: Figure out why these can be <= 0.
            if (thumbWidth <= 0 || thumbHeight <=0) {
                return;
            }

            DrawableRequestBuilder<Uri> request = Glide.with(context)
                .loadFromMediaStore(getUri(), mMimeType, mDateModifiedInSeconds, mOrientation)
                .placeholder(placeHolderResourceId)
                .fitCenter();
            if (full) {
                request.thumbnail(Glide.with(context)
                        .loadFromMediaStore(getUri(), mMimeType, mDateModifiedInSeconds,
                            mOrientation)
                        .override(thumbWidth, thumbHeight)
                        .fitCenter())
                    .override(Math.min(getWidth(), MAXIMUM_TEXTURE_SIZE),
                        Math.min(getHeight(), MAXIMUM_TEXTURE_SIZE));
            } else {
                request.thumbnail(Glide.with(context)
                        .loadFromMediaStore(getUri(), mMimeType, mDateModifiedInSeconds,
                            mOrientation)
                        .override(MEDIASTORE_THUMB_WIDTH, MEDIASTORE_THUMB_HEIGHT))
                    .override(thumbWidth, thumbHeight);
            }
            request.into(imageView);
        }

        @Override
        public void recycle(View view) {
            super.recycle(view);
            if (view != null) {
                Glide.clear(view);
            }
        }

        @Override
        public LocalDataViewType getItemViewType() {
            return LocalDataViewType.PHOTO;
        }

        @Override
        public void loadFullImage(Context context, int thumbWidth, int thumbHeight, View v,
            LocalDataAdapter adapter)
        {
            loadImage(context, (ImageView) v, thumbWidth, thumbHeight, 0, true);
        }

        private static class PhotoDataBuilder implements CursorToLocalData {
            @Override
            public PhotoData build(Cursor cursor) {
                return LocalMediaData.PhotoData.buildFromCursor(cursor);
            }
        }
    }

    public static final class VideoData extends LocalMediaData {
        public static final int COL_ID = 0;
        public static final int COL_TITLE = 1;
        public static final int COL_MIME_TYPE = 2;
        public static final int COL_DATE_TAKEN = 3;
        public static final int COL_DATE_MODIFIED = 4;
        public static final int COL_DATA = 5;
        public static final int COL_WIDTH = 6;
        public static final int COL_HEIGHT = 7;
        public static final int COL_SIZE = 8;
        public static final int COL_LATITUDE = 9;
        public static final int COL_LONGITUDE = 10;
        public static final int COL_DURATION = 11;

        static final Uri CONTENT_URI = MediaStore.Video.Media.EXTERNAL_CONTENT_URI;

        private static final int mSupportedUIActions = ACTION_DEMOTE | ACTION_PROMOTE;
        private static final int mSupportedDataActions =
                DATA_ACTION_DELETE | DATA_ACTION_PLAY | DATA_ACTION_SHARE;

        private static final String QUERY_ORDER = MediaStore.Video.VideoColumns.DATE_TAKEN
                + " DESC, " + MediaStore.Video.VideoColumns._ID + " DESC";
        /**
         * These values should be kept in sync with column IDs (COL_*) above.
         */
        private static final String[] QUERY_PROJECTION = {
                MediaStore.Video.VideoColumns._ID,           // 0, int
                MediaStore.Video.VideoColumns.TITLE,         // 1, string
                MediaStore.Video.VideoColumns.MIME_TYPE,     // 2, string
                MediaStore.Video.VideoColumns.DATE_TAKEN,    // 3, int
                MediaStore.Video.VideoColumns.DATE_MODIFIED, // 4, int
                MediaStore.Video.VideoColumns.DATA,          // 5, string
                MediaStore.Video.VideoColumns.WIDTH,         // 6, int
                MediaStore.Video.VideoColumns.HEIGHT,        // 7, int
                MediaStore.Video.VideoColumns.SIZE,          // 8 long
                MediaStore.Video.VideoColumns.LATITUDE,      // 9 double
                MediaStore.Video.VideoColumns.LONGITUDE,     // 10 double
                MediaStore.Video.VideoColumns.DURATION       // 11 long
        };

        /** The duration in milliseconds. */
        private final long mDurationInSeconds;
        private final String mSignature;

        public VideoData(long id, String title, String mimeType,
                long dateTakenInMilliSeconds, long dateModifiedInSeconds,
                String path, int width, int height, long sizeInBytes,
                double latitude, double longitude, long durationInSeconds) {
            super(id, title, mimeType, dateTakenInMilliSeconds, dateModifiedInSeconds,
                    path, width, height, sizeInBytes, latitude, longitude);
            mDurationInSeconds = durationInSeconds;
            mSignature = mimeType + dateModifiedInSeconds;
        }

        public static LocalData fromContentUri(ContentResolver cr, Uri contentUri) {
            List<LocalData> newVideos = query(cr, contentUri, QUERY_ALL_MEDIA_ID);
            if (newVideos.isEmpty()) {
                return null;
            }
            return newVideos.get(0);
        }

        static List<LocalData> query(ContentResolver cr, Uri uri, long lastId) {
            return queryLocalMediaData(cr, uri, QUERY_PROJECTION, lastId, QUERY_ORDER,
                    new VideoDataBuilder());
        }

        /**
         * We can't trust the media store and we can't afford the performance overhead of
         * synchronously decoding the video header for every item when loading our data set
         * from the media store, so we instead run the metadata loader in the background
         * to decode the video header for each item and prefer whatever values it obtains.
         */
        private int getBestWidth() {
            int metadataWidth = VideoRotationMetadataLoader.getWidth(this);
            if (metadataWidth > 0) {
                return metadataWidth;
            } else {
                return mWidth;
            }
        }

        private int getBestHeight() {
            int metadataHeight = VideoRotationMetadataLoader.getHeight(this);
            if (metadataHeight > 0) {
                return metadataHeight;
            } else {
                return mHeight;
            }
        }

        /**
         * If the metadata loader has determined from the video header that we need to rotate the video
         * 90 or 270 degrees, then we swap the width and height.
         */
        @Override
        public int getWidth() {
            return VideoRotationMetadataLoader.isRotated(this) ? getBestHeight() : getBestWidth();
        }

        @Override
        public int getHeight() {
            return VideoRotationMetadataLoader.isRotated(this) ?  getBestWidth() : getBestHeight();
        }

        private static VideoData buildFromCursor(Cursor c) {
            long id = c.getLong(COL_ID);
            String title = c.getString(COL_TITLE);
            String mimeType = c.getString(COL_MIME_TYPE);
            long dateTakenInMilliSeconds = c.getLong(COL_DATE_TAKEN);
            long dateModifiedInSeconds = c.getLong(COL_DATE_MODIFIED);
            String path = c.getString(COL_DATA);
            int width = c.getInt(COL_WIDTH);
            int height = c.getInt(COL_HEIGHT);

            // If the media store doesn't contain a width and a height, use the width and height
            // of the default camera mode instead. When the metadata loader runs, it will set the
            // correct values.
            if (width == 0 || height == 0) {
                Log.w(TAG, "failed to retrieve width and height from the media store, defaulting " +
                        " to camera profile");
                CamcorderProfile profile = CamcorderProfile.get(CamcorderProfile.QUALITY_HIGH);
                width = profile.videoFrameWidth;
                height = profile.videoFrameHeight;
            }

            long sizeInBytes = c.getLong(COL_SIZE);
            double latitude = c.getDouble(COL_LATITUDE);
            double longitude = c.getDouble(COL_LONGITUDE);
            long durationInSeconds = c.getLong(COL_DURATION) / 1000;
            VideoData d = new VideoData(id, title, mimeType, dateTakenInMilliSeconds,
                    dateModifiedInSeconds, path, width, height, sizeInBytes,
                    latitude, longitude, durationInSeconds);
            return d;
        }

        @Override
        public String toString() {
            return "Video:" + ",data=" + mPath + ",mimeType=" + mMimeType
                    + "," + mWidth + "x" + mHeight + ",date=" + new Date(mDateTakenInMilliSeconds);
        }

        @Override
        public int getViewType() {
            return VIEW_TYPE_REMOVABLE;
        }

        @Override
        public boolean isUIActionSupported(int action) {
            return ((action & mSupportedUIActions) == action);
        }

        @Override
        public boolean isDataActionSupported(int action) {
            return ((action & mSupportedDataActions) == action);
        }

        @Override
        public boolean delete(Context context) {
            ContentResolver cr = context.getContentResolver();
            cr.delete(CONTENT_URI, MediaStore.Video.VideoColumns._ID + "=" + mContentId, null);
            return super.delete(context);
        }

        @Override
        public Uri getUri() {
            Uri baseUri = CONTENT_URI;
            return baseUri.buildUpon().appendPath(String.valueOf(mContentId)).build();
        }

        @Override
        public MediaDetails getMediaDetails(Context context) {
            MediaDetails mediaDetails = super.getMediaDetails(context);
            String duration = MediaDetails.formatDuration(context, mDurationInSeconds);
            mediaDetails.addDetail(MediaDetails.INDEX_DURATION, duration);
            return mediaDetails;
        }

        @Override
        public int getLocalDataType() {
            return LOCAL_VIDEO;
        }

        @Override
        public LocalData refresh(Context context) {
            Cursor c = context.getContentResolver().query(getUri(), QUERY_PROJECTION, null,
                    null, null);
            if (c == null || !c.moveToFirst()) {
                return null;
            }
            VideoData newData = buildFromCursor(c);
            return newData;
        }

        @Override
        public String getSignature() {
            return mSignature;
        }

        @Override
        protected ImageView fillImageView(Context context, final ImageView v, final int thumbWidth,
                final int thumbHeight, int placeHolderResourceId, LocalDataAdapter adapter,
                boolean isInProgress) {
            v.setContentDescription(context.getResources().getString(
                R.string.media_date_content_description,
                getReadableDate(mDateModifiedInSeconds)));

            //TODO: Figure out why these can be <= 0.
            if (thumbWidth <= 0 || thumbHeight <=0) {
                return v;
            }

            Glide.with(context)
                .loadFromMediaStore(getUri(), mMimeType, mDateModifiedInSeconds, 0)
                .thumbnail(Glide.with(context)
                    .loadFromMediaStore(getUri(), mMimeType, mDateModifiedInSeconds, 0)
                    .override(MEDIASTORE_THUMB_WIDTH, MEDIASTORE_THUMB_HEIGHT))
                .placeholder(placeHolderResourceId)
                .fitCenter()
                .override(thumbWidth, thumbHeight)
                .into(v);

<<<<<<< HEAD
            // Content descriptions applied to parent FrameView
            // see getView

=======
>>>>>>> acfad92c
            return v;
        }

        @Override
        public View getView(final Context context, View recycled,
                int thumbWidth, int thumbHeight, int placeHolderResourceId,
                LocalDataAdapter adapter, boolean isInProgress) {

            final VideoViewHolder viewHolder;
            final View result;
            if (recycled != null) {
                result = recycled;
                viewHolder = (VideoViewHolder) recycled.getTag(R.id.mediadata_tag_target);
            } else {
                result = LayoutInflater.from(context).inflate(R.layout.filmstrip_video, null);
                result.setTag(R.id.mediadata_tag_viewtype, getItemViewType().ordinal());
                ImageView videoView = (ImageView) result.findViewById(R.id.video_view);
                ImageView playButton = (ImageView) result.findViewById(R.id.play_button);
                viewHolder = new VideoViewHolder(videoView, playButton);
                result.setTag(R.id.mediadata_tag_target, viewHolder);
            }

            fillImageView(context, viewHolder.mVideoView, thumbWidth, thumbHeight,
                    placeHolderResourceId, adapter, isInProgress);

            // ImageView for the play icon.
            viewHolder.mPlayButton.setOnClickListener(new View.OnClickListener() {
                @Override
                public void onClick(View v) {
                    // TODO: refactor this into activities to avoid this class
                    // conversion.
                    CameraUtil.playVideo((Activity) context, getUri(), mTitle);
                }
            });

            result.setContentDescription(context.getResources().getString(
                    R.string.video_date_content_description,
                    getReadableDate(mDateModifiedInSeconds)));

            return result;
        }

        @Override
        public void recycle(View view) {
            super.recycle(view);
            VideoViewHolder videoViewHolder =
                    (VideoViewHolder) view.getTag(R.id.mediadata_tag_target);
            Glide.clear(videoViewHolder.mVideoView);
        }

        @Override
        public LocalDataViewType getItemViewType() {
            return LocalDataViewType.VIDEO;
        }
    }

    private static class VideoDataBuilder implements CursorToLocalData {

        @Override
        public VideoData build(Cursor cursor) {
            return LocalMediaData.VideoData.buildFromCursor(cursor);
        }
    }

     private static class VideoViewHolder {
        private final ImageView mVideoView;
        private final ImageView mPlayButton;

        public VideoViewHolder(ImageView videoView, ImageView playButton) {
            mVideoView = videoView;
            mPlayButton = playButton;
        }
    }
}<|MERGE_RESOLUTION|>--- conflicted
+++ resolved
@@ -30,8 +30,6 @@
 import android.view.View;
 import android.widget.ImageView;
 import com.android.camera.Storage;
-import com.android.camera.data.PanoramaMetadataLoader;
-import com.android.camera.data.RgbzMetadataLoader;
 import com.android.camera.debug.Log;
 import com.android.camera.util.CameraUtil;
 import com.android.camera2.R;
@@ -784,9 +782,6 @@
         protected ImageView fillImageView(Context context, final ImageView v, final int thumbWidth,
                 final int thumbHeight, int placeHolderResourceId, LocalDataAdapter adapter,
                 boolean isInProgress) {
-            v.setContentDescription(context.getResources().getString(
-                R.string.media_date_content_description,
-                getReadableDate(mDateModifiedInSeconds)));
 
             //TODO: Figure out why these can be <= 0.
             if (thumbWidth <= 0 || thumbHeight <=0) {
@@ -803,12 +798,9 @@
                 .override(thumbWidth, thumbHeight)
                 .into(v);
 
-<<<<<<< HEAD
             // Content descriptions applied to parent FrameView
             // see getView
 
-=======
->>>>>>> acfad92c
             return v;
         }
 
