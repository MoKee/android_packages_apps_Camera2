--- conflicted
+++ resolved
@@ -35,12 +35,8 @@
     @Override
     public void prepare() {
         final FaceliftFilter filter = new FaceliftFilter();
-<<<<<<< HEAD
 
         ScaleSeekBar scalePicker = toolKit.addScalePicker(EffectToolKit.ScaleType.GENERIC);
-=======
-        scalePicker = factory.createScalePicker(EffectToolFactory.ScalePickerType.GENERIC);
->>>>>>> cf6f99e7
         scalePicker.setOnScaleChangeListener(new ScaleSeekBar.OnScaleChangeListener() {
 
             @Override
