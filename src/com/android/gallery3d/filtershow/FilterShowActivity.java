/*
 * Copyright (C) 2012 The Android Open Source Project
 *
 * Licensed under the Apache License, Version 2.0 (the "License");
 * you may not use this file except in compliance with the License.
 * You may obtain a copy of the License at
 *
 *      http://www.apache.org/licenses/LICENSE-2.0
 *
 * Unless required by applicable law or agreed to in writing, software
 * distributed under the License is distributed on an "AS IS" BASIS,
 * WITHOUT WARRANTIES OR CONDITIONS OF ANY KIND, either express or implied.
 * See the License for the specific language governing permissions and
 * limitations under the License.
 */

package com.android.gallery3d.filtershow;

import android.app.ActionBar;
import android.app.AlertDialog;
import android.app.ProgressDialog;
import android.app.WallpaperManager;
import android.content.ContentValues;
import android.content.DialogInterface;
import android.content.Intent;
import android.content.pm.ActivityInfo;
import android.content.res.Configuration;
import android.content.res.Resources;
import android.graphics.Bitmap;
import android.graphics.Point;
import android.graphics.drawable.Drawable;
import android.net.Uri;
import android.os.AsyncTask;
import android.os.Bundle;
import android.support.v4.app.Fragment;
import android.support.v4.app.FragmentActivity;
import android.support.v4.app.FragmentTransaction;
import android.util.DisplayMetrics;
import android.util.Log;
import android.util.TypedValue;
import android.view.Display;
import android.view.Menu;
import android.view.MenuItem;
import android.view.View;
import android.view.View.OnClickListener;
import android.view.WindowManager;
import android.widget.AdapterView;
import android.widget.AdapterView.OnItemClickListener;
import android.widget.FrameLayout;
import android.widget.ShareActionProvider;
import android.widget.ShareActionProvider.OnShareTargetSelectedListener;

import android.widget.Toast;
import com.android.gallery3d.R;
import com.android.gallery3d.data.LocalAlbum;
import com.android.gallery3d.filtershow.cache.CachingPipeline;
import com.android.gallery3d.filtershow.cache.FilteringPipeline;
import com.android.gallery3d.filtershow.cache.ImageLoader;
import com.android.gallery3d.filtershow.category.*;
import com.android.gallery3d.filtershow.crop.CropExtras;
import com.android.gallery3d.filtershow.editors.*;
import com.android.gallery3d.filtershow.filters.*;
import com.android.gallery3d.filtershow.imageshow.GeometryMetadata;
import com.android.gallery3d.filtershow.imageshow.ImageCrop;
import com.android.gallery3d.filtershow.imageshow.ImageShow;
import com.android.gallery3d.filtershow.imageshow.MasterImage;
import com.android.gallery3d.filtershow.presets.ImagePreset;
import com.android.gallery3d.filtershow.provider.SharedImageProvider;
import com.android.gallery3d.filtershow.state.StateAdapter;
import com.android.gallery3d.filtershow.tools.BitmapTask;
import com.android.gallery3d.filtershow.tools.SaveCopyTask;
<<<<<<< HEAD
import com.android.gallery3d.filtershow.tools.XmpPresets;
import com.android.gallery3d.filtershow.tools.XmpPresets.XMresults;
import com.android.gallery3d.filtershow.ui.FilterIconButton;
=======
>>>>>>> 94868758
import com.android.gallery3d.filtershow.ui.FramedTextButton;
import com.android.gallery3d.filtershow.ui.Spline;
import com.android.gallery3d.util.GalleryUtils;
import com.android.photos.data.GalleryBitmapPool;

import java.io.File;
import java.io.IOException;
import java.lang.ref.WeakReference;
import java.util.Vector;

public class FilterShowActivity extends FragmentActivity implements OnItemClickListener,
        OnShareTargetSelectedListener {

    // fields for supporting crop action
    public static final String CROP_ACTION = "com.android.camera.action.CROP";
    private CropExtras mCropExtras = null;
    private String mAction = "";
    MasterImage mMasterImage = null;

    private static final long LIMIT_SUPPORTS_HIGHRES = 134217728; // 128Mb

    public static final String TINY_PLANET_ACTION = "com.android.camera.action.TINY_PLANET";
    public static final String LAUNCH_FULLSCREEN = "launch-fullscreen";
    public static final int MAX_BMAP_IN_INTENT = 990000;
    private ImageLoader mImageLoader = null;
    private ImageShow mImageShow = null;

    private View mSaveButton = null;

    private EditorPlaceHolder mEditorPlaceHolder = new EditorPlaceHolder(this);

    private static final int SELECT_PICTURE = 1;
    private static final String LOGTAG = "FilterShowActivity";
    protected static final boolean ANIMATE_PANELS = true;

    private boolean mShowingTinyPlanet = false;
    private boolean mShowingImageStatePanel = false;

    private final Vector<ImageShow> mImageViews = new Vector<ImageShow>();

    private ShareActionProvider mShareActionProvider;
    private File mSharedOutputFile = null;

    private boolean mSharingImage = false;

    private WeakReference<ProgressDialog> mSavingProgressDialog;

    private LoadBitmapTask mLoadBitmapTask;
<<<<<<< HEAD
    private FilterIconButton mNullFxFilter;
    private FilterIconButton mNullBorderFilter;
    private int mIconSeedSize = 140;
    private Uri mOriginalImageUri = null;
    private ImagePreset mOriginalPreset = null;
    private View mImageCategoryPanel = null;
=======

    private CategoryAdapter mCategoryLooksAdapter = null;
    private CategoryAdapter mCategoryBordersAdapter = null;
    private CategoryAdapter mCategoryGeometryAdapter = null;
    private CategoryAdapter mCategoryFiltersAdapter = null;
    private int mCurrentPanel = MainPanel.LOOKS;
>>>>>>> 94868758

    @Override
    public void onCreate(Bundle savedInstanceState) {
        super.onCreate(savedInstanceState);

        boolean onlyUsePortrait = getResources().getBoolean(R.bool.only_use_portrait);
        if (onlyUsePortrait) {
            setRequestedOrientation(ActivityInfo.SCREEN_ORIENTATION_PORTRAIT);
        }

        clearGalleryBitmapPool();

        CachingPipeline.createRenderscriptContext(this);
        setupMasterImage();
        setDefaultValues();
        fillEditors();

        loadXML();
        loadMainPanel();

        setDefaultPreset();

        extractXMPData();
        processIntent();
    }

    public boolean isShowingImageStatePanel() {
        return mShowingImageStatePanel;
    }

    public void loadMainPanel() {
        if (findViewById(R.id.main_panel_container) == null) {
            return;
        }
        MainPanel panel = new MainPanel();
        FragmentTransaction transaction = getSupportFragmentManager().beginTransaction();
        transaction.replace(R.id.main_panel_container, panel, MainPanel.FRAGMENT_TAG);
        transaction.commit();
    }

    public void loadEditorPanel(FilterRepresentation representation,
                                Editor currentEditor) {
        if (representation.getEditorId() == ImageOnlyEditor.ID) {
            currentEditor.getImageShow().select();
            currentEditor.reflectCurrentFilter();
            return;
        }
        EditorPanel panel = new EditorPanel();
        panel.setEditor(currentEditor.getID());
        FragmentTransaction transaction = getSupportFragmentManager().beginTransaction();
        transaction.remove(getSupportFragmentManager().findFragmentByTag(MainPanel.FRAGMENT_TAG));
        transaction.replace(R.id.main_panel_container, panel, MainPanel.FRAGMENT_TAG);
        transaction.commit();
    }

    private void loadXML() {
        setContentView(R.layout.filtershow_activity);

        ActionBar actionBar = getActionBar();
        actionBar.setDisplayOptions(ActionBar.DISPLAY_SHOW_CUSTOM);
        actionBar.setCustomView(R.layout.filtershow_actionbar);

        mSaveButton = actionBar.getCustomView();
        mSaveButton.setOnClickListener(new OnClickListener() {
            @Override
            public void onClick(View view) {
                saveImage();
            }
        });

        mImageShow = (ImageShow) findViewById(R.id.imageShow);
        mImageViews.add(mImageShow);

        setupEditors();

        mEditorPlaceHolder.hide();

        mImageShow.setImageLoader(mImageLoader);

        fillFx();
        fillBorders();
        fillGeometry();
        fillFilters();

        setupStatePanel();
    }

    public void setupStatePanel() {
        mImageLoader.setAdapter(mMasterImage.getHistory());
    }

    private void fillFilters() {
        Vector<FilterRepresentation> filtersRepresentations = new Vector<FilterRepresentation>();
        FiltersManager filtersManager = FiltersManager.getManager();
        filtersManager.addEffects(filtersRepresentations);

        mCategoryFiltersAdapter = new CategoryAdapter(this);
        for (FilterRepresentation representation : filtersRepresentations) {
            if (representation.getTextId() != 0) {
                representation.setName(getString(representation.getTextId()));
            }
            mCategoryFiltersAdapter.add(new Action(this, representation));
        }
    }

    private void fillGeometry() {
        Vector<FilterRepresentation> filtersRepresentations = new Vector<FilterRepresentation>();
        FiltersManager filtersManager = FiltersManager.getManager();

        GeometryMetadata geo = new GeometryMetadata();
        int[] editorsId = geo.getEditorIds();
        for (int i = 0; i < editorsId.length; i++) {
            int editorId = editorsId[i];
            GeometryMetadata geometry = new GeometryMetadata(geo);
            geometry.setEditorId(editorId);
            EditorInfo editorInfo = (EditorInfo) mEditorPlaceHolder.getEditor(editorId);
            geometry.setTextId(editorInfo.getTextId());
            geometry.setOverlayId(editorInfo.getOverlayId());
            geometry.setOverlayOnly(editorInfo.getOverlayOnly());
            if (geometry.getTextId() != 0) {
                geometry.setName(getString(geometry.getTextId()));
            }
            filtersRepresentations.add(geometry);
        }

        filtersManager.addTools(filtersRepresentations);

        mCategoryGeometryAdapter = new CategoryAdapter(this);
        for (FilterRepresentation representation : filtersRepresentations) {
            mCategoryGeometryAdapter.add(new Action(this, representation));
        }
    }

    private void processIntent() {
        Intent intent = getIntent();
        if (intent.getBooleanExtra(LAUNCH_FULLSCREEN, false)) {
            getWindow().addFlags(WindowManager.LayoutParams.FLAG_FULLSCREEN);
        }

        mAction = intent.getAction();
        Uri srcUri = intent.getData();
        if (mOriginalImageUri != null) {
            srcUri = mOriginalImageUri;
        }
        if (srcUri != null) {
            startLoadBitmap(srcUri);
        } else {
            pickImage();
        }
    }

    private void setupEditors() {
        mEditorPlaceHolder.setContainer((FrameLayout) findViewById(R.id.editorContainer));
        EditorManager.addEditors(mEditorPlaceHolder);
        mEditorPlaceHolder.setOldViews(mImageViews);
        mEditorPlaceHolder.setImageLoader(mImageLoader);
    }

    private void fillEditors() {
        mEditorPlaceHolder.addEditor(new EditorDraw());
        mEditorPlaceHolder.addEditor(new BasicEditor());
        mEditorPlaceHolder.addEditor(new ImageOnlyEditor());
        mEditorPlaceHolder.addEditor(new EditorTinyPlanet());
        mEditorPlaceHolder.addEditor(new EditorRedEye());
        mEditorPlaceHolder.addEditor(new EditorCrop());
        mEditorPlaceHolder.addEditor(new EditorFlip());
        mEditorPlaceHolder.addEditor(new EditorRotate());
        mEditorPlaceHolder.addEditor(new EditorStraighten());
    }

    private void setDefaultValues() {
        ImageFilter.setActivityForMemoryToasts(this);

        Resources res = getResources();
        FiltersManager.setResources(res);

        CategoryView.setMargin((int) getPixelsFromDip(8));
        CategoryView.setTextSize((int) getPixelsFromDip(16));

        ImageShow.setDefaultBackgroundColor(res.getColor(R.color.background_screen));
        // TODO: get those values from XML.
        FramedTextButton.setTextSize((int) getPixelsFromDip(14));
        FramedTextButton.setTrianglePadding((int) getPixelsFromDip(4));
        FramedTextButton.setTriangleSize((int) getPixelsFromDip(10));
        ImageShow.setTextSize((int) getPixelsFromDip(12));
        ImageShow.setTextPadding((int) getPixelsFromDip(10));
        ImageShow.setOriginalTextMargin((int) getPixelsFromDip(4));
        ImageShow.setOriginalTextSize((int) getPixelsFromDip(18));
        ImageShow.setOriginalText(res.getString(R.string.original_picture_text));

        Drawable curveHandle = res.getDrawable(R.drawable.camera_crop);
        int curveHandleSize = (int) res.getDimension(R.dimen.crop_indicator_size);
        Spline.setCurveHandle(curveHandle, curveHandleSize);
        Spline.setCurveWidth((int) getPixelsFromDip(3));

        ImageCrop.setAspectTextSize((int) getPixelsFromDip(18));
        ImageCrop.setTouchTolerance((int) getPixelsFromDip(25));
        ImageCrop.setMinCropSize((int) getPixelsFromDip(55));
    }

    private void startLoadBitmap(Uri uri) {
        final View loading = findViewById(R.id.loading);
        final View imageShow = findViewById(R.id.imageShow);
        imageShow.setVisibility(View.INVISIBLE);
        loading.setVisibility(View.VISIBLE);
        mShowingTinyPlanet = false;
        mLoadBitmapTask = new LoadBitmapTask();
        mLoadBitmapTask.execute(uri);
    }

    private void fillBorders() {
        Vector<FilterRepresentation> borders = new Vector<FilterRepresentation>();

        // The "no border" implementation
        borders.add(new FilterImageBorderRepresentation(0));

        // Google-build borders
        FiltersManager.getManager().addBorders(this, borders);

        for (int i = 0; i < borders.size(); i++) {
            FilterRepresentation filter = borders.elementAt(i);
            filter.setScrName(getString(R.string.borders));
            if (i == 0) {
                filter.setScrName(getString(R.string.none));
            }
        }

        mCategoryBordersAdapter = new CategoryAdapter(this);
        for (FilterRepresentation representation : borders) {
            if (representation.getTextId() != 0) {
                representation.setName(getString(representation.getTextId()));
            }
            mCategoryBordersAdapter.add(new Action(this, representation));
        }
    }

    public CategoryAdapter getCategoryLooksAdapter() {
        return mCategoryLooksAdapter;
    }

    public CategoryAdapter getCategoryBordersAdapter() {
        return mCategoryBordersAdapter;
    }

    public CategoryAdapter getCategoryGeometryAdapter() {
        return mCategoryGeometryAdapter;
    }

    public CategoryAdapter getCategoryFiltersAdapter() {
        return mCategoryFiltersAdapter;
    }

    public void removeFilterRepresentation(FilterRepresentation filterRepresentation) {
        if (filterRepresentation == null) {
            return;
        }
        ImagePreset oldPreset = MasterImage.getImage().getPreset();
        ImagePreset copy = new ImagePreset(oldPreset);
        copy.removeFilter(filterRepresentation);
        MasterImage.getImage().setPreset(copy, true);
        if (MasterImage.getImage().getCurrentFilterRepresentation() == filterRepresentation) {
            FilterRepresentation lastRepresentation = copy.getLastRepresentation();
            MasterImage.getImage().setCurrentFilterRepresentation(lastRepresentation);
        }
    }

    public void useFilterRepresentation(FilterRepresentation filterRepresentation) {
        if (filterRepresentation == null) {
            return;
        }
        if (MasterImage.getImage().getCurrentFilterRepresentation() == filterRepresentation) {
            return;
        }
        ImagePreset oldPreset = MasterImage.getImage().getPreset();
        ImagePreset copy = new ImagePreset(oldPreset);
        FilterRepresentation representation = copy.getRepresentation(filterRepresentation);
        if (representation == null) {
            copy.addFilter(filterRepresentation);
        } else {
            if (filterRepresentation.allowsMultipleInstances()) {
                representation.updateTempParametersFrom(filterRepresentation);
                copy.setHistoryName(filterRepresentation.getName());
                representation.synchronizeRepresentation();
            }
            filterRepresentation = representation;
        }
        MasterImage.getImage().setPreset(copy, true);
        MasterImage.getImage().setCurrentFilterRepresentation(filterRepresentation);
    }

    public void showRepresentation(FilterRepresentation representation) {
        useFilterRepresentation(representation);

        // show representation
        Editor mCurrentEditor = mEditorPlaceHolder.showEditor(representation.getEditorId());
        loadEditorPanel(representation, mCurrentEditor);
    }

    public Editor getEditor(int editorID) {
        return mEditorPlaceHolder.getEditor(editorID);
    }

    public void setCurrentPanel(int currentPanel) {
        mCurrentPanel = currentPanel;
    }

    public int getCurrentPanel() {
        return mCurrentPanel;
    }

    private class LoadBitmapTask extends AsyncTask<Uri, Boolean, Boolean> {
        int mBitmapSize;

        public LoadBitmapTask() {
            mBitmapSize = getScreenImageSize();
        }

        @Override
        protected Boolean doInBackground(Uri... params) {
            if (!mImageLoader.loadBitmap(params[0], mBitmapSize)) {
                return false;
            }
            publishProgress(mImageLoader.queryLightCycle360());
            return true;
        }

        @Override
        protected void onProgressUpdate(Boolean... values) {
            super.onProgressUpdate(values);
            if (isCancelled()) {
                return;
            }
            if (values[0]) {
                mShowingTinyPlanet = true;
            }
        }

        @Override
        protected void onPostExecute(Boolean result) {

            if (isCancelled()) {
                return;
            }

            if (!result) {
                cannotLoadImage();
            }

            final View loading = findViewById(R.id.loading);
            loading.setVisibility(View.GONE);
            final View imageShow = findViewById(R.id.imageShow);
            imageShow.setVisibility(View.VISIBLE);

            Bitmap largeBitmap = mImageLoader.getOriginalBitmapLarge();
            FilteringPipeline pipeline = FilteringPipeline.getPipeline();
            pipeline.setOriginal(largeBitmap);
            float previewScale = (float) largeBitmap.getWidth() / (float) mImageLoader.getOriginalBounds().width();
            pipeline.setPreviewScaleFactor(previewScale);
            Bitmap highresBitmap = mImageLoader.getOriginalBitmapHighres();
            if (highresBitmap != null) {
                float highResPreviewScale = (float) highresBitmap.getWidth() / (float) mImageLoader.getOriginalBounds().width();
                pipeline.setHighResPreviewScaleFactor(highResPreviewScale);
            }
            if (!mShowingTinyPlanet) {
                mCategoryFiltersAdapter.removeTinyPlanet();
            }
            pipeline.turnOnPipeline(true);
            MasterImage.getImage().setOriginalGeometry(largeBitmap);
            mCategoryLooksAdapter.imageLoaded();
            mCategoryBordersAdapter.imageLoaded();
            mCategoryGeometryAdapter.imageLoaded();
            mCategoryFiltersAdapter.imageLoaded();
            mLoadBitmapTask = null;
<<<<<<< HEAD
            if (mOriginalPreset != null) {
                MasterImage.getImage().setPreset(mOriginalPreset, true);
                mOriginalPreset = null;
            }
            if (mAction == CROP_ACTION) {
                mPanelController.showComponent(findViewById(EditorCrop.ID));
            } else if (mAction == TINY_PLANET_ACTION) {
                FilterIconButton button = (FilterIconButton) findViewById(EditorTinyPlanet.ID);
                button.onClick(button);
=======

            if (mAction == TINY_PLANET_ACTION) {
                showRepresentation(mCategoryFiltersAdapter.getTinyPlanet());
>>>>>>> 94868758
            }
            super.onPostExecute(result);
        }

    }

    private void clearGalleryBitmapPool() {
        (new AsyncTask<Void, Void, Void>() {
            @Override
            protected Void doInBackground(Void... params) {
                // Free memory held in Gallery's Bitmap pool.  May be O(n) for n bitmaps.
                GalleryBitmapPool.getInstance().clear();
                return null;
            }
        }).execute();
    }

    @Override
    protected void onDestroy() {
        if (mLoadBitmapTask != null) {
            mLoadBitmapTask.cancel(false);
        }
        // TODO:  refactor, don't use so many singletons.
        FilteringPipeline.getPipeline().turnOnPipeline(false);
        MasterImage.reset();
        FilteringPipeline.reset();
        ImageFilter.resetStatics();
        FiltersManager.getPreviewManager().freeRSFilterScripts();
        FiltersManager.getManager().freeRSFilterScripts();
        FiltersManager.getHighresManager().freeRSFilterScripts();
        FiltersManager.reset();
        CachingPipeline.destroyRenderScriptContext();
        super.onDestroy();
    }

    private int getScreenImageSize() {
        DisplayMetrics metrics = new DisplayMetrics();
        Display display = getWindowManager().getDefaultDisplay();
        Point size = new Point();
        display.getSize(size);
        display.getMetrics(metrics);
        int msize = Math.min(size.x, size.y);
        return (133 * msize) / metrics.densityDpi;
    }

    private void showSavingProgress(String albumName) {
        ProgressDialog progress;
        if (mSavingProgressDialog != null) {
            progress = mSavingProgressDialog.get();
            if (progress != null) {
                progress.show();
                return;
            }
        }
        // TODO: Allow cancellation of the saving process
        String progressText;
        if (albumName == null) {
            progressText = getString(R.string.saving_image);
        } else {
            progressText = getString(R.string.filtershow_saving_image, albumName);
        }
        progress = ProgressDialog.show(this, "", progressText, true, false);
        mSavingProgressDialog = new WeakReference<ProgressDialog>(progress);
    }

    private void hideSavingProgress() {
        if (mSavingProgressDialog != null) {
            ProgressDialog progress = mSavingProgressDialog.get();
            if (progress != null)
                progress.dismiss();
        }
    }

    public void completeSaveImage(Uri saveUri) {
        if (mSharingImage && mSharedOutputFile != null) {
            // Image saved, we unblock the content provider
            Uri uri = Uri.withAppendedPath(SharedImageProvider.CONTENT_URI,
                    Uri.encode(mSharedOutputFile.getAbsolutePath()));
            ContentValues values = new ContentValues();
            values.put(SharedImageProvider.PREPARE, false);
            getContentResolver().insert(uri, values);
        }
        setResult(RESULT_OK, new Intent().setData(saveUri));
        hideSavingProgress();
        finish();
    }

    @Override
    public boolean onShareTargetSelected(ShareActionProvider arg0, Intent arg1) {
        // First, let's tell the SharedImageProvider that it will need to wait
        // for the image
        Uri uri = Uri.withAppendedPath(SharedImageProvider.CONTENT_URI,
                Uri.encode(mSharedOutputFile.getAbsolutePath()));
        ContentValues values = new ContentValues();
        values.put(SharedImageProvider.PREPARE, true);
        getContentResolver().insert(uri, values);
        mSharingImage = true;

        // Process and save the image in the background.
        showSavingProgress(null);
        mImageShow.saveImage(this, mSharedOutputFile);
        return true;
    }

    private Intent getDefaultShareIntent() {
        Intent intent = new Intent(Intent.ACTION_SEND);
        intent.addFlags(Intent.FLAG_ACTIVITY_CLEAR_WHEN_TASK_RESET);
        intent.addFlags(Intent.FLAG_GRANT_READ_URI_PERMISSION);
        intent.setType(SharedImageProvider.MIME_TYPE);
        mSharedOutputFile = SaveCopyTask.getNewFile(this, mImageLoader.getUri());
        Uri uri = Uri.withAppendedPath(SharedImageProvider.CONTENT_URI,
                Uri.encode(mSharedOutputFile.getAbsolutePath()));
        intent.putExtra(Intent.EXTRA_STREAM, uri);
        return intent;
    }

    @Override
    public boolean onCreateOptionsMenu(Menu menu) {
        getMenuInflater().inflate(R.menu.filtershow_activity_menu, menu);
        MenuItem showState = menu.findItem(R.id.showImageStateButton);
        if (mShowingImageStatePanel) {
            showState.setTitle(R.string.hide_imagestate_panel);
        } else {
            showState.setTitle(R.string.show_imagestate_panel);
        }
        mShareActionProvider = (ShareActionProvider) menu.findItem(R.id.menu_share)
                .getActionProvider();
        mShareActionProvider.setShareIntent(getDefaultShareIntent());
        mShareActionProvider.setOnShareTargetSelectedListener(this);

        MenuItem undoItem = menu.findItem(R.id.undoButton);
        MenuItem redoItem = menu.findItem(R.id.redoButton);
        MenuItem resetItem = menu.findItem(R.id.resetHistoryButton);
        mMasterImage.getHistory().setMenuItems(undoItem, redoItem, resetItem);
        return true;
    }

    @Override
    public void onPause() {
        super.onPause();
        if (mShareActionProvider != null) {
            mShareActionProvider.setOnShareTargetSelectedListener(null);
        }
    }

    @Override
    public void onResume() {
        super.onResume();
        if (mShareActionProvider != null) {
            mShareActionProvider.setOnShareTargetSelectedListener(this);
        }
    }

    @Override
    public boolean onOptionsItemSelected(MenuItem item) {
        switch (item.getItemId()) {
            case R.id.undoButton: {
                HistoryAdapter adapter = mMasterImage.getHistory();
                int position = adapter.undo();
                mMasterImage.onHistoryItemClick(position);
                mImageShow.showToast("Undo");
                invalidateViews();
                return true;
            }
            case R.id.redoButton: {
                HistoryAdapter adapter = mMasterImage.getHistory();
                int position = adapter.redo();
                mMasterImage.onHistoryItemClick(position);
                mImageShow.showToast("Redo");
                invalidateViews();
                return true;
            }
            case R.id.resetHistoryButton: {
                resetHistory();
                return true;
            }
            case R.id.showImageStateButton: {
                toggleImageStatePanel();
                return true;
            }
            case android.R.id.home: {
                saveImage();
                return true;
            }
        }
        return false;
    }

    public void enableSave(boolean enable) {
        if (mSaveButton != null)
            mSaveButton.setEnabled(enable);
    }

<<<<<<< HEAD
    public FilterIconButton setupFilterRepresentationButton(FilterRepresentation representation, LinearLayout panel, View button) {
        LayoutInflater inflater =
                (LayoutInflater) getSystemService(Context.LAYOUT_INFLATER_SERVICE);
        FilterIconButton icon = (FilterIconButton) inflater.inflate(R.layout.filtericonbutton,
                panel, false);
        if (representation.getTextId() != 0) {
            representation.setScrName(getString(representation.getTextId()));
        }
        String text = representation.getName();
        icon.setup(text, mPanelController, panel);
        icon.setFilterRepresentation(representation);
        icon.setId(representation.getEditorId());
        mPanelController.addComponent(button, icon);
        panel.addView(icon);
        return icon;
    }

    private void fillFx(LinearLayout listFilters, int buttonId) {
        // TODO: use listview
        // TODO: load the filters straight from the filesystem

        FilterFxRepresentation[] fxArray = new FilterFxRepresentation[18];
        int p = 0;

        int[] drawid = {
                R.drawable.filtershow_fx_0005_punch,
//                R.drawable.filtershow_fx_0000_vintage,
//                R.drawable.filtershow_fx_0004_bw_contrast,
                R.drawable.filtershow_fx_0002_bleach,
                R.drawable.filtershow_fx_0001_instant,
                R.drawable.filtershow_fx_0007_washout,
                R.drawable.filtershow_fx_0003_blue_crush,
                R.drawable.filtershow_fx_0008_washout_color,
                R.drawable.filtershow_fx_0006_x_process
        };

        int[] fxNameid = {
                R.string.ffx_punch,
//                R.string.ffx_vintage,
//                R.string.ffx_bw_contrast,
                R.string.ffx_bleach,
                R.string.ffx_instant,
                R.string.ffx_washout,
                R.string.ffx_blue_crush,
                R.string.ffx_washout_color,
                R.string.ffx_x_process
        };
        FiltersManager filtersManager = FiltersManager.getManager();

        for (int i = 0; i < drawid.length; i++) {
            FilterFxRepresentation fx = new FilterFxRepresentation(getString(fxNameid[i]), drawid[i], fxNameid[i]);
            filtersManager.addRepresentation(fx);
            fxArray[p++] = fx;
        }

        ImageButton button = (ImageButton) findViewById(buttonId);

=======
    private void fillFx() {
>>>>>>> 94868758
        FilterFxRepresentation nullFx = new FilterFxRepresentation(getString(R.string.none), 0, R.string.none);
        Vector<FilterRepresentation> filtersRepresentations = new Vector<FilterRepresentation>();
        FiltersManager.getManager().addLooks(this, filtersRepresentations);

        mCategoryLooksAdapter = new CategoryAdapter(this);
        int verticalItemHeight = (int) getResources().getDimension(R.dimen.action_item_height);
        mCategoryLooksAdapter.setItemHeight(verticalItemHeight);
        mCategoryLooksAdapter.add(new Action(this, nullFx, Action.CROP_VIEW));
        for (FilterRepresentation representation : filtersRepresentations) {
            mCategoryLooksAdapter.add(new Action(this, representation, Action.FULL_VIEW));
        }
    }

    public void setDefaultPreset() {
        // Default preset (original)
        ImagePreset preset = new ImagePreset(getString(R.string.history_original)); // empty
        preset.setImageLoader(mImageLoader);

        mMasterImage.setPreset(preset, true);
    }

    // //////////////////////////////////////////////////////////////////////////////
    // Some utility functions
    // TODO: finish the cleanup.

    public void invalidateViews() {
        for (ImageShow views : mImageViews) {
            views.invalidate();
            views.updateImage();
        }
    }

    public void hideImageViews() {
        for (View view : mImageViews) {
            view.setVisibility(View.GONE);
        }
        mEditorPlaceHolder.hide();
    }

    // //////////////////////////////////////////////////////////////////////////////
    // imageState panel...

    public void toggleImageStatePanel() {
        invalidateOptionsMenu();
        mShowingImageStatePanel = !mShowingImageStatePanel;
        Fragment panel = getSupportFragmentManager().findFragmentByTag(MainPanel.FRAGMENT_TAG);
        if (panel != null) {
            if (panel instanceof EditorPanel) {
                EditorPanel editorPanel = (EditorPanel) panel;
                editorPanel.showImageStatePanel(mShowingImageStatePanel);
            } else if (panel instanceof MainPanel) {
                MainPanel mainPanel = (MainPanel) panel;
                mainPanel.showImageStatePanel(mShowingImageStatePanel);
            }
        }
    }

    @Override
    public void onConfigurationChanged(Configuration newConfig)
    {
        super.onConfigurationChanged(newConfig);
        setDefaultValues();
        loadXML();
        loadMainPanel();

        if (!mShowingTinyPlanet) {
            mCategoryFiltersAdapter.removeTinyPlanet();
        }
        final View loading = findViewById(R.id.loading);
        loading.setVisibility(View.GONE);
    }

    public void setupMasterImage() {
        mImageLoader = new ImageLoader(this, getApplicationContext());

        HistoryAdapter mHistoryAdapter = new HistoryAdapter(
                this, R.layout.filtershow_history_operation_row,
                R.id.rowTextView);

        StateAdapter mImageStateAdapter = new StateAdapter(this, 0);
        MasterImage.reset();
        mMasterImage = MasterImage.getImage();
        mMasterImage.setHistoryAdapter(mHistoryAdapter);
        mMasterImage.setStateAdapter(mImageStateAdapter);
        mMasterImage.setActivity(this);
        mMasterImage.setImageLoader(mImageLoader);

        if (Runtime.getRuntime().maxMemory() > LIMIT_SUPPORTS_HIGHRES) {
            mMasterImage.setSupportsHighRes(true);
        } else {
            mMasterImage.setSupportsHighRes(false);
        }
    }

    void resetHistory() {
        HistoryAdapter adapter = mMasterImage.getHistory();
        adapter.reset();
        ImagePreset original = new ImagePreset(adapter.getItem(0));
        mMasterImage.setPreset(original, true);
        invalidateViews();
    }

    public void showDefaultImageView() {
        mEditorPlaceHolder.hide();
        mImageShow.setVisibility(View.VISIBLE);
        MasterImage.getImage().setCurrentFilter(null);
        MasterImage.getImage().setCurrentFilterRepresentation(null);
    }

    public void backToMain() {
        Fragment currentPanel = getSupportFragmentManager().findFragmentByTag(MainPanel.FRAGMENT_TAG);
        if (currentPanel instanceof MainPanel) {
            return;
        }
        loadMainPanel();
        showDefaultImageView();
    }

    @Override
    public void onBackPressed() {
        Fragment currentPanel = getSupportFragmentManager().findFragmentByTag(MainPanel.FRAGMENT_TAG);
        if (currentPanel instanceof MainPanel) {
            if (!mImageShow.hasModifications()) {
                done();
            } else {
                AlertDialog.Builder builder = new AlertDialog.Builder(this);
                builder.setMessage(R.string.unsaved).setTitle(R.string.save_before_exit);
                builder.setPositiveButton(R.string.save_and_exit, new DialogInterface.OnClickListener() {
                    public void onClick(DialogInterface dialog, int id) {
                        saveImage();
                    }
                });
                builder.setNegativeButton(R.string.exit, new DialogInterface.OnClickListener() {
                    public void onClick(DialogInterface dialog, int id) {
                        done();
                    }
                });
                builder.show();
            }
        } else {
            backToMain();
        }
    }

    public void cannotLoadImage() {
        CharSequence text = getString(R.string.cannot_load_image);
        Toast toast = Toast.makeText(this, text, Toast.LENGTH_SHORT);
        toast.show();
        finish();
    }

    // //////////////////////////////////////////////////////////////////////////////

    public float getPixelsFromDip(float value) {
        Resources r = getResources();
        return TypedValue.applyDimension(TypedValue.COMPLEX_UNIT_DIP, value,
                r.getDisplayMetrics());
    }

    @Override
    public void onItemClick(AdapterView<?> parent, View view, int position,
            long id) {
        mMasterImage.onHistoryItemClick(position);
        invalidateViews();
    }

    public void pickImage() {
        Intent intent = new Intent();
        intent.setType("image/*");
        intent.setAction(Intent.ACTION_GET_CONTENT);
        startActivityForResult(Intent.createChooser(intent, getString(R.string.select_image)),
                SELECT_PICTURE);
    }

    @Override
    public void onActivityResult(int requestCode, int resultCode, Intent data) {
        if (resultCode == RESULT_OK) {
            if (requestCode == SELECT_PICTURE) {
                Uri selectedImageUri = data.getData();
                startLoadBitmap(selectedImageUri);
            }
        }
    }

    private boolean mSaveToExtraUri = false;
    private boolean mSaveAsWallpaper = false;
    private boolean mReturnAsExtra = false;
    private boolean mOutputted = false;

    public void saveImage() {
        handleSpecialExitCases();
        if (!mOutputted) {
            if (mImageShow.hasModifications()) {
                // Get the name of the album, to which the image will be saved
                File saveDir = SaveCopyTask.getFinalSaveDirectory(this, mImageLoader.getUri());
                int bucketId = GalleryUtils.getBucketId(saveDir.getPath());
                String albumName = LocalAlbum.getLocalizedName(getResources(), bucketId, null);
                showSavingProgress(albumName);
                mImageShow.saveImage(this, null);
            } else {
                done();
            }
        }
    }

    public boolean detectSpecialExitCases() {
        return mCropExtras != null && (mCropExtras.getExtraOutput() != null
                || mCropExtras.getSetAsWallpaper() || mCropExtras.getReturnData());
    }

    public void handleSpecialExitCases() {
        if (mCropExtras != null) {
            if (mCropExtras.getExtraOutput() != null) {
                mSaveToExtraUri = true;
                mOutputted = true;
            }
            if (mCropExtras.getSetAsWallpaper()) {
                mSaveAsWallpaper = true;
                mOutputted = true;
            }
            if (mCropExtras.getReturnData()) {
                mReturnAsExtra = true;
                mOutputted = true;
            }
            if (mOutputted) {
                mImageShow.getImagePreset().mGeoData.setUseCropExtrasFlag(true);
                showSavingProgress(null);
                mImageShow.returnFilteredResult(this);
            }
        }
    }

    public void onFilteredResult(Bitmap filtered) {
        Intent intent = new Intent();
        intent.putExtra(CropExtras.KEY_CROPPED_RECT, mImageShow.getImageCropBounds());
        if (mSaveToExtraUri) {
            mImageShow.saveToUri(filtered, mCropExtras.getExtraOutput(),
                    mCropExtras.getOutputFormat(), this);
        }
        if (mSaveAsWallpaper) {
            setWallpaperInBackground(filtered);
        }
        if (mReturnAsExtra) {
            if (filtered != null) {
                int bmapSize = filtered.getRowBytes() * filtered.getHeight();
                /*
                 * Max size of Binder transaction buffer is 1Mb, so constrain
                 * Bitmap to be somewhat less than this, otherwise we get
                 * TransactionTooLargeExceptions.
                 */
                if (bmapSize > MAX_BMAP_IN_INTENT) {
                    Log.w(LOGTAG, "Bitmap too large to be returned via intent");
                } else {
                    intent.putExtra(CropExtras.KEY_DATA, filtered);
                }
            }
        }
        setResult(RESULT_OK, intent);
        if (!mSaveToExtraUri) {
            done();
        }
    }

    void setWallpaperInBackground(final Bitmap bmap) {
        Toast.makeText(this, R.string.setting_wallpaper, Toast.LENGTH_LONG).show();
        BitmapTask.Callbacks<FilterShowActivity> cb = new BitmapTask.Callbacks<FilterShowActivity>() {
            @Override
            public void onComplete(Bitmap result) {}

            @Override
            public void onCancel() {}

            @Override
            public Bitmap onExecute(FilterShowActivity param) {
                try {
                    WallpaperManager.getInstance(param).setBitmap(bmap);
                } catch (IOException e) {
                    Log.w(LOGTAG, "fail to set wall paper", e);
                }
                return null;
            }
        };
        (new BitmapTask<FilterShowActivity>(cb)).execute(this);
    }

    public void done() {
        if (mOutputted) {
            hideSavingProgress();
        }
        finish();
    }

    static {
        System.loadLibrary("jni_filtershow_filters");
    }

    private void extractXMPData() {
        XMresults res = XmpPresets.extractXMPData(
                getBaseContext(), mMasterImage, getIntent().getData());
        if (res == null)
            return;

        mOriginalImageUri = res.originalimage;
        mOriginalPreset = res.preset;
    }
}<|MERGE_RESOLUTION|>--- conflicted
+++ resolved
@@ -69,12 +69,8 @@
 import com.android.gallery3d.filtershow.state.StateAdapter;
 import com.android.gallery3d.filtershow.tools.BitmapTask;
 import com.android.gallery3d.filtershow.tools.SaveCopyTask;
-<<<<<<< HEAD
 import com.android.gallery3d.filtershow.tools.XmpPresets;
 import com.android.gallery3d.filtershow.tools.XmpPresets.XMresults;
-import com.android.gallery3d.filtershow.ui.FilterIconButton;
-=======
->>>>>>> 94868758
 import com.android.gallery3d.filtershow.ui.FramedTextButton;
 import com.android.gallery3d.filtershow.ui.Spline;
 import com.android.gallery3d.util.GalleryUtils;
@@ -123,21 +119,15 @@
     private WeakReference<ProgressDialog> mSavingProgressDialog;
 
     private LoadBitmapTask mLoadBitmapTask;
-<<<<<<< HEAD
-    private FilterIconButton mNullFxFilter;
-    private FilterIconButton mNullBorderFilter;
-    private int mIconSeedSize = 140;
+
     private Uri mOriginalImageUri = null;
     private ImagePreset mOriginalPreset = null;
-    private View mImageCategoryPanel = null;
-=======
 
     private CategoryAdapter mCategoryLooksAdapter = null;
     private CategoryAdapter mCategoryBordersAdapter = null;
     private CategoryAdapter mCategoryGeometryAdapter = null;
     private CategoryAdapter mCategoryFiltersAdapter = null;
     private int mCurrentPanel = MainPanel.LOOKS;
->>>>>>> 94868758
 
     @Override
     public void onCreate(Bundle savedInstanceState) {
@@ -511,21 +501,14 @@
             mCategoryGeometryAdapter.imageLoaded();
             mCategoryFiltersAdapter.imageLoaded();
             mLoadBitmapTask = null;
-<<<<<<< HEAD
+
             if (mOriginalPreset != null) {
                 MasterImage.getImage().setPreset(mOriginalPreset, true);
                 mOriginalPreset = null;
             }
-            if (mAction == CROP_ACTION) {
-                mPanelController.showComponent(findViewById(EditorCrop.ID));
-            } else if (mAction == TINY_PLANET_ACTION) {
-                FilterIconButton button = (FilterIconButton) findViewById(EditorTinyPlanet.ID);
-                button.onClick(button);
-=======
 
             if (mAction == TINY_PLANET_ACTION) {
                 showRepresentation(mCategoryFiltersAdapter.getTinyPlanet());
->>>>>>> 94868758
             }
             super.onPostExecute(result);
         }
@@ -719,67 +702,7 @@
             mSaveButton.setEnabled(enable);
     }
 
-<<<<<<< HEAD
-    public FilterIconButton setupFilterRepresentationButton(FilterRepresentation representation, LinearLayout panel, View button) {
-        LayoutInflater inflater =
-                (LayoutInflater) getSystemService(Context.LAYOUT_INFLATER_SERVICE);
-        FilterIconButton icon = (FilterIconButton) inflater.inflate(R.layout.filtericonbutton,
-                panel, false);
-        if (representation.getTextId() != 0) {
-            representation.setScrName(getString(representation.getTextId()));
-        }
-        String text = representation.getName();
-        icon.setup(text, mPanelController, panel);
-        icon.setFilterRepresentation(representation);
-        icon.setId(representation.getEditorId());
-        mPanelController.addComponent(button, icon);
-        panel.addView(icon);
-        return icon;
-    }
-
-    private void fillFx(LinearLayout listFilters, int buttonId) {
-        // TODO: use listview
-        // TODO: load the filters straight from the filesystem
-
-        FilterFxRepresentation[] fxArray = new FilterFxRepresentation[18];
-        int p = 0;
-
-        int[] drawid = {
-                R.drawable.filtershow_fx_0005_punch,
-//                R.drawable.filtershow_fx_0000_vintage,
-//                R.drawable.filtershow_fx_0004_bw_contrast,
-                R.drawable.filtershow_fx_0002_bleach,
-                R.drawable.filtershow_fx_0001_instant,
-                R.drawable.filtershow_fx_0007_washout,
-                R.drawable.filtershow_fx_0003_blue_crush,
-                R.drawable.filtershow_fx_0008_washout_color,
-                R.drawable.filtershow_fx_0006_x_process
-        };
-
-        int[] fxNameid = {
-                R.string.ffx_punch,
-//                R.string.ffx_vintage,
-//                R.string.ffx_bw_contrast,
-                R.string.ffx_bleach,
-                R.string.ffx_instant,
-                R.string.ffx_washout,
-                R.string.ffx_blue_crush,
-                R.string.ffx_washout_color,
-                R.string.ffx_x_process
-        };
-        FiltersManager filtersManager = FiltersManager.getManager();
-
-        for (int i = 0; i < drawid.length; i++) {
-            FilterFxRepresentation fx = new FilterFxRepresentation(getString(fxNameid[i]), drawid[i], fxNameid[i]);
-            filtersManager.addRepresentation(fx);
-            fxArray[p++] = fx;
-        }
-
-        ImageButton button = (ImageButton) findViewById(buttonId);
-
-=======
     private void fillFx() {
->>>>>>> 94868758
         FilterFxRepresentation nullFx = new FilterFxRepresentation(getString(R.string.none), 0, R.string.none);
         Vector<FilterRepresentation> filtersRepresentations = new Vector<FilterRepresentation>();
         FiltersManager.getManager().addLooks(this, filtersRepresentations);
