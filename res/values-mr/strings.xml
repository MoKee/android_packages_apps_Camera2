--- conflicted
+++ resolved
@@ -67,13 +67,8 @@
     <string name="camera_error_title" msgid="6200558085072670067">"कॅमेरा एरर"</string>
     <string name="error_cannot_connect_camera" msgid="2713059773224193128">"कॅमेर्‍याशी कनेक्ट करु शकत नाही."</string>
     <string name="error_camera_disabled" msgid="5582398275657419692">"सुरक्षा धोरणांमुळे कॅमेरा अक्षम केला गेला आहे."</string>
-<<<<<<< HEAD
-    <string name="error_media_storage_failure" msgid="7711687330673245629">"तुमचा फोटो किंवा व्हिडिओ सेव्ह करण्यात समस्या आली."</string>
-    <string name="error_permissions" msgid="3454167403425651254">"अॅपला चालविण्यासाठी आवश्यक गंभीर परवानग्या नाहीत. कृपया तुमच्या परवानग्या सेटिंग्ज तपासा."</string>
-=======
     <string name="error_media_storage_failure" msgid="7711687330673245629">"आपला फोटो किंवा व्हिडिओ जतन करण्यात समस्या आली."</string>
     <string name="error_permissions" msgid="3454167403425651254">"अॅपला चालविण्यासाठी आवश्यक गंभीर परवानग्या नाहीत. कृपया आपल्या परवानग्या सेटिंग्ज तपासा."</string>
->>>>>>> 36305419
     <string name="reason_storage_failure" msgid="6818898304774654969">"फोटो संचयन बिघाड."</string>
     <string name="wait" msgid="765601745709933047">"कृपया प्रतीक्षा करा..."</string>
     <string name="no_storage" product="default" msgid="5922012950780548098">"कॅमेरा वापरण्‍यापूर्वी SD कार्ड घाला."</string>
@@ -165,7 +160,7 @@
     <string name="dialog_cancel" msgid="692365061128351656">"रद्द करा"</string>
     <string name="dialog_report" msgid="7616428760369876209">"अहवाल द्या"</string>
     <string name="dialog_dismiss" msgid="1382550604990470119">"डिसमिस करा"</string>
-    <string name="spaceIsLow_content" product="default" msgid="4522771065344332702">"तुमच्या SD कार्डावरील स्थान समाप्त झाले आहे. गुणवत्ता सेटिंग बदला किंवा काही इमेज किंवा इतर फायली हटवा."</string>
+    <string name="spaceIsLow_content" product="default" msgid="4522771065344332702">"आपल्या SD कार्डावरील स्थान समाप्त झाले आहे. गुणवत्ता सेटिंग बदला किंवा काही इमेज किंवा इतर फायली हटवा."</string>
     <string name="video_reach_size_limit" msgid="9196836111505731836">"आकार मर्यादा गाठली."</string>
     <string name="pano_too_fast_prompt" msgid="2503148095578052177">"खूप जलद"</string>
     <string name="pano_dialog_prepare_preview" msgid="4445235163599534263">"पॅनोरामा तयार करत आहे"</string>
@@ -374,13 +369,8 @@
     <string name="pref_camera_exposure_compensation" msgid="4143245817259719147">"व्‍यक्तिचलित प्रदर्शन"</string>
     <string name="settings_cling_text" msgid="5368054627268181292">"सेटिंग्ज मध्ये, रिझॉल्यूशन आणि गुणवत्ता बदला किंवा प्रगत वैशिष्ट्ये वापरून पहा."</string>
     <string name="photo_size_selection_title" msgid="2789753590719172645">"फोटो आकार निवडा"</string>
-<<<<<<< HEAD
-    <string name="photo_aspect_ratio_selection_content" msgid="6668224437962196229">"तुम्ही हे नंतर सेटिंग्ज मध्ये बदलू शकता."</string>
-    <string name="share_to" msgid="5144911209144798122">"यावर शेअर करा"</string>
-=======
     <string name="photo_aspect_ratio_selection_content" msgid="6668224437962196229">"आपण हे नंतर सेटिंग्ज मध्ये बदलू शकता."</string>
     <string name="share_to" msgid="5144911209144798122">"यावर सामायिक करा"</string>
->>>>>>> 36305419
     <string name="edit_with" msgid="615569327230783971">"सह संपादित करा"</string>
     <string name="startup_dialog_button_next" msgid="1011831256978228993">"पुढील"</string>
     <string name="confirm_button_text" msgid="7389949384482206814">"ठीक आहे, समजले"</string>
