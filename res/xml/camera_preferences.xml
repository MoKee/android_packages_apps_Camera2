<?xml version="1.0" encoding="utf-8"?>
<!--
     Copyright (C) 2014 The Android Open Source Project

     Licensed under the Apache License, Version 2.0 (the "License");
     you may not use this file except in compliance with the License.
     You may obtain a copy of the License at

          http://www.apache.org/licenses/LICENSE-2.0

     Unless required by applicable law or agreed to in writing, software
     distributed under the License is distributed on an "AS IS" BASIS,
     WITHOUT WARRANTIES OR CONDITIONS OF ANY KIND, either express or implied.
     See the License for the specific language governing permissions and
     limitations under the License.
-->

<PreferenceScreen xmlns:android="http://schemas.android.com/apk/res/android" >

<<<<<<< HEAD
    <PreferenceCategory android:title="@string/pref_category_general" >

        <!-- Resolutions and Quality -->
        <PreferenceScreen
            android:key="pref_category_resolution"
            android:title="@string/pref_category_resolution_quality" >
            <PreferenceCategory android:title="@string/mode_camera" >

                <!-- BACK camera PHOTO resolution -->
                <ListPreference
                    android:defaultValue="@string/pref_camera_picturesize_default"
                    android:entryValues="@array/pref_camera_picturesize_entryvalues"
                    android:key="pref_camera_picturesize_back_key"
                    android:title="@string/setting_back_camera_photo" />
                <!-- FRONT camera PHOTO resolution -->
                <ListPreference
                    android:defaultValue="@string/pref_camera_picturesize_default"
                    android:entryValues="@array/pref_camera_picturesize_entryvalues"
                    android:key="pref_camera_picturesize_front_key"
                    android:title="@string/setting_front_camera_photo" />
            </PreferenceCategory>
            <PreferenceCategory android:title="@string/mode_video" >

                <!-- BACK camera VIDEO resolution -->
                <ListPreference
                    android:defaultValue="@string/pref_camera_picturesize_default"
                    android:entryValues="@array/pref_video_quality_entryvalues"
                    android:key="pref_video_quality_back_key"
                    android:title="@string/setting_back_camera_video" />
                <!-- FRONT camera VIDEO resolution -->
                <ListPreference
                    android:defaultValue="@string/pref_camera_picturesize_default"
                    android:entryValues="@array/pref_video_quality_entryvalues"
                    android:key="pref_video_quality_front_key"
                    android:title="@string/setting_front_camera_video" />
            </PreferenceCategory>
        </PreferenceScreen>

        <!-- Location -->
        <ListPreference
            android:defaultValue="@string/pref_boolean_false"
            android:entryValues="@array/pref_default_boolean_entryvalues"
            android:key="pref_camera_recordlocation_key"
            android:title="@string/pref_camera_save_location_title" />

        <!-- Exposure Compensation -->
        <PreferenceScreen
            android:key="pref_category_advanced"
            android:title="@string/pref_category_advanced" >

            <ListPreference
                android:defaultValue="@string/pref_boolean_true"
                android:entryValues="@array/pref_default_boolean_entryvalues"
                android:key="pref_camera_exposure_compensation_key"
                android:title="@string/pref_camera_exposure_compensation" />
        </PreferenceScreen>

=======
  <!-- Resolutions and Quality -->
  <PreferenceScreen
      android:key="pref_category_resolution"
      android:title="@string/pref_category_resolution_quality" >
    <PreferenceCategory android:title="@string/mode_camera" >

      <!-- BACK camera PHOTO resolution -->
      <ListPreference
          android:defaultValue="@string/pref_camera_picturesize_default"
          android:entryValues="@array/pref_camera_picturesize_entryvalues"
          android:key="pref_camera_picturesize_back_key"
          android:title="@string/setting_back_camera_photo" />
      <!-- FRONT camera PHOTO resolution -->
      <ListPreference
          android:defaultValue="@string/pref_camera_picturesize_default"
          android:entryValues="@array/pref_camera_picturesize_entryvalues"
          android:key="pref_camera_picturesize_front_key"
          android:title="@string/setting_front_camera_photo" />
>>>>>>> deb09a7c
    </PreferenceCategory>
    <PreferenceCategory android:title="@string/mode_video" >

      <!-- BACK camera VIDEO resolution -->
      <ListPreference
          android:defaultValue="@string/pref_camera_picturesize_default"
          android:entryValues="@array/pref_video_quality_entryvalues"
          android:key="pref_video_quality_back_key"
          android:title="@string/setting_back_camera_video" />
      <!-- FRONT camera VIDEO resolution -->
      <ListPreference
          android:defaultValue="@string/pref_camera_picturesize_default"
          android:entryValues="@array/pref_video_quality_entryvalues"
          android:key="pref_video_quality_front_key"
          android:title="@string/setting_front_camera_video" />
    </PreferenceCategory>
  </PreferenceScreen>

  <!-- Location -->
  <SwitchPreference
      android:defaultValue="false"
      android:key="pref_camera_recordlocation_key"
      android:title="@string/pref_camera_save_location_title" />

  <!-- Exposure Compensation -->
  <PreferenceScreen
      android:key="pref_category_advanced"
      android:title="@string/pref_category_advanced" >

    <SwitchPreference
        android:defaultValue="false"
        android:key="pref_camera_exposure_compensation_key"
        android:title="@string/pref_camera_exposure_compensation" />
  </PreferenceScreen>

  <!-- Google Help and feedback launcher -->
  <Preference
      android:key="pref_launch_help"
      android:title="@string/setting_google_help_and_feedback" />

</PreferenceScreen><|MERGE_RESOLUTION|>--- conflicted
+++ resolved
@@ -17,65 +17,6 @@
 
 <PreferenceScreen xmlns:android="http://schemas.android.com/apk/res/android" >
 
-<<<<<<< HEAD
-    <PreferenceCategory android:title="@string/pref_category_general" >
-
-        <!-- Resolutions and Quality -->
-        <PreferenceScreen
-            android:key="pref_category_resolution"
-            android:title="@string/pref_category_resolution_quality" >
-            <PreferenceCategory android:title="@string/mode_camera" >
-
-                <!-- BACK camera PHOTO resolution -->
-                <ListPreference
-                    android:defaultValue="@string/pref_camera_picturesize_default"
-                    android:entryValues="@array/pref_camera_picturesize_entryvalues"
-                    android:key="pref_camera_picturesize_back_key"
-                    android:title="@string/setting_back_camera_photo" />
-                <!-- FRONT camera PHOTO resolution -->
-                <ListPreference
-                    android:defaultValue="@string/pref_camera_picturesize_default"
-                    android:entryValues="@array/pref_camera_picturesize_entryvalues"
-                    android:key="pref_camera_picturesize_front_key"
-                    android:title="@string/setting_front_camera_photo" />
-            </PreferenceCategory>
-            <PreferenceCategory android:title="@string/mode_video" >
-
-                <!-- BACK camera VIDEO resolution -->
-                <ListPreference
-                    android:defaultValue="@string/pref_camera_picturesize_default"
-                    android:entryValues="@array/pref_video_quality_entryvalues"
-                    android:key="pref_video_quality_back_key"
-                    android:title="@string/setting_back_camera_video" />
-                <!-- FRONT camera VIDEO resolution -->
-                <ListPreference
-                    android:defaultValue="@string/pref_camera_picturesize_default"
-                    android:entryValues="@array/pref_video_quality_entryvalues"
-                    android:key="pref_video_quality_front_key"
-                    android:title="@string/setting_front_camera_video" />
-            </PreferenceCategory>
-        </PreferenceScreen>
-
-        <!-- Location -->
-        <ListPreference
-            android:defaultValue="@string/pref_boolean_false"
-            android:entryValues="@array/pref_default_boolean_entryvalues"
-            android:key="pref_camera_recordlocation_key"
-            android:title="@string/pref_camera_save_location_title" />
-
-        <!-- Exposure Compensation -->
-        <PreferenceScreen
-            android:key="pref_category_advanced"
-            android:title="@string/pref_category_advanced" >
-
-            <ListPreference
-                android:defaultValue="@string/pref_boolean_true"
-                android:entryValues="@array/pref_default_boolean_entryvalues"
-                android:key="pref_camera_exposure_compensation_key"
-                android:title="@string/pref_camera_exposure_compensation" />
-        </PreferenceScreen>
-
-=======
   <!-- Resolutions and Quality -->
   <PreferenceScreen
       android:key="pref_category_resolution"
@@ -94,7 +35,6 @@
           android:entryValues="@array/pref_camera_picturesize_entryvalues"
           android:key="pref_camera_picturesize_front_key"
           android:title="@string/setting_front_camera_photo" />
->>>>>>> deb09a7c
     </PreferenceCategory>
     <PreferenceCategory android:title="@string/mode_video" >
 
